--- conflicted
+++ resolved
@@ -45,10 +45,7 @@
             dynamic_cast<NpuTensorHandler*>(descriptor.m_Inputs[0]);
         NpuTensorHandler* outputTensorHandle0 =
             dynamic_cast<NpuTensorHandler*>(descriptor.m_Outputs[0]);
-<<<<<<< HEAD
-=======
         m_Axis = 0;
->>>>>>> 93446158
         if (inputTensorHandle && outputTensorHandle0) {
             auto inputShape = inputTensorHandle->GetShape();
             auto output0Shape = outputTensorHandle0->GetShape();
@@ -63,8 +60,6 @@
                         break;
                     }
                 }
-            } else {
-                m_Axis = 0;
             }
         }
 
