/****************************************************************************
*
*    Copyright (c) 2019 Vivante Corporation
*    Copyright 2020 NXP
*
*    Permission is hereby granted, free of charge, to any person obtaining a
*    copy of this software and associated documentation files (the "Software"),
*    to deal in the Software without restriction, including without limitation
*    the rights to use, copy, modify, merge, publish, distribute, sublicense,
*    and/or sell copies of the Software, and to permit persons to whom the
*    Software is furnished to do so, subject to the following conditions:
*
*    The above copyright notice and this permission notice shall be included in
*    all copies or substantial portions of the Software.
*
*    THE SOFTWARE IS PROVIDED "AS IS", WITHOUT WARRANTY OF ANY KIND, EXPRESS OR
*    IMPLIED, INCLUDING BUT NOT LIMITED TO THE WARRANTIES OF MERCHANTABILITY,
*    FITNESS FOR A PARTICULAR PURPOSE AND NONINFRINGEMENT. IN NO EVENT SHALL THE
*    AUTHORS OR COPYRIGHT HOLDERS BE LIABLE FOR ANY CLAIM, DAMAGES OR OTHER
*    LIABILITY, WHETHER IN AN ACTION OF CONTRACT, TORT OR OTHERWISE, ARISING
*    FROM, OUT OF OR IN CONNECTION WITH THE SOFTWARE OR THE USE OR OTHER
*    DEALINGS IN THE SOFTWARE.
*
*****************************************************************************/

#include "NpuLayerSupport.hpp"
#include "NpuBackendId.hpp"

#include <InternalTypes.hpp>
#include <LayerSupportCommon.hpp>
#include <armnn/Descriptors.hpp>
#include <armnn/Types.hpp>

#include <backendsCommon/BackendRegistry.hpp>
#include <backendsCommon/test/WorkloadTestUtils.hpp>

#include <boost/core/ignore_unused.hpp>

#include <algorithm>
#include <array>
#include <vector>

using namespace boost;

namespace armnn {

namespace {

template <typename Float32Func, typename Uint8Func, typename... Params>
bool IsSupportedForDataTypeRef(Optional<std::string&> reasonIfUnsupported,
                               DataType dataType,
                               Float32Func floatFuncPtr,
                               Uint8Func uint8FuncPtr,
                               Params&&... params) {
    return IsSupportedForDataTypeGeneric(reasonIfUnsupported,
                                         dataType,
                                         &FalseFunc<Params...>,
                                         floatFuncPtr,
                                         uint8FuncPtr,
                                         &FalseFunc<Params...>,
                                         &FalseFunc<Params...>,
                                         std::forward<Params>(params)...);
}

inline armnn::Optional<armnn::DataType> GetBiasTypeFromWeightsType(
    armnn::Optional<armnn::DataType> weightsType) {
    if (!weightsType) {
        return weightsType;
    }

    switch (weightsType.value()) {
        case armnn::DataType::Float16:
        case armnn::DataType::Float32:
            return weightsType;
        case armnn::DataType::QuantisedAsymm8:
            return armnn::DataType::Signed32;
        case armnn::DataType::QuantisedSymm16:
            return armnn::DataType::Signed32;
        default:
            BOOST_ASSERT_MSG(false, "GetBiasTypeFromWeightsType(): Unsupported data type.");
    }
    return armnn::EmptyOptional();
}

}  // anonymous namespace

namespace {

std::string CreateIncorrectDimensionsErrorMsg(unsigned int expected,
                                              unsigned int actual,
                                              std::string& layerStr,
                                              std::string& tensorName) {
    std::string errorMsg = "Npu " + layerStr + ": Expected " + std::to_string(expected) +
                           " dimensions but got" + " " + std::to_string(actual) +
                           " dimensions instead, for the '" + tensorName + "' tensor.";

    return errorMsg;
}

}  // anonymous namespace

namespace {
template <typename F>
bool CheckSupportRule(F rule, Optional<std::string&> reasonIfUnsupported, const char* reason) {
    bool supported = rule();
    if (!supported && reason) {
        reasonIfUnsupported.value() +=
            std::string(reason) + "\n";  // Append the reason on a new line
    }
    return supported;
}

struct Rule {
    bool operator()() const { return m_Res; }

    bool m_Res = true;
};

template <typename T>
bool AllTypesAreEqualImpl(T t) {
    return true;
}

template <typename T, typename... Rest>
bool AllTypesAreEqualImpl(T t1, T t2, Rest... rest) {
    static_assert(std::is_same<T, TensorInfo>::value, "Type T must be a TensorInfo");

    return (t1.GetDataType() == t2.GetDataType()) && AllTypesAreEqualImpl(t2, rest...);
}

struct TypesAreEqual : public Rule {
    template <typename... Ts>
    TypesAreEqual(const Ts&... ts) {
        m_Res = AllTypesAreEqualImpl(ts...);
    }
};

struct QuantizationParametersAreEqual : public Rule {
    QuantizationParametersAreEqual(const TensorInfo& info0, const TensorInfo& info1) {
        m_Res = info0.GetQuantizationScale() == info1.GetQuantizationScale() &&
                info0.GetQuantizationOffset() == info1.GetQuantizationOffset();
    }
};

struct TypeAnyOf : public Rule {
    template <typename Container>
    TypeAnyOf(const TensorInfo& info, const Container& c) {
        m_Res = std::any_of(
            c.begin(), c.end(), [&info](DataType dt) { return dt == info.GetDataType(); });
    }
};

struct BiasAndWeightsTypesMatch : public Rule {
    BiasAndWeightsTypesMatch(const TensorInfo& biases, const TensorInfo& weights) {
        m_Res = biases.GetDataType() == GetBiasTypeFromWeightsType(weights.GetDataType()).value();
    }
};

struct BiasAndWeightsTypesCompatible : public Rule {
    template <typename Container>
    BiasAndWeightsTypesCompatible(const TensorInfo& info, const Container& c) {
        m_Res = std::any_of(c.begin(), c.end(), [&info](DataType dt) {
            return dt == GetBiasTypeFromWeightsType(info.GetDataType()).value();
        });
    }
};

struct ShapesAreSameRank : public Rule {
    ShapesAreSameRank(const TensorInfo& info0, const TensorInfo& info1) {
        m_Res = info0.GetShape().GetNumDimensions() == info1.GetShape().GetNumDimensions();
    }
};

struct ShapesAreSameTotalSize : public Rule {
    ShapesAreSameTotalSize(const TensorInfo& info0, const TensorInfo& info1) {
        m_Res = info0.GetNumElements() == info1.GetNumElements();
    }
};

struct ShapesAreBroadcastCompatible : public Rule {
    unsigned int CalcInputSize(const TensorShape& in, const TensorShape& out, unsigned int idx) {
        unsigned int offset = out.GetNumDimensions() - in.GetNumDimensions();
        unsigned int sizeIn = (idx < offset) ? 1 : in[idx - offset];
        return sizeIn;
    }

    ShapesAreBroadcastCompatible(const TensorInfo& in0,
                                 const TensorInfo& in1,
                                 const TensorInfo& out) {
        const TensorShape& shape0 = in0.GetShape();
        const TensorShape& shape1 = in1.GetShape();
        const TensorShape& outShape = out.GetShape();

        for (unsigned int i = 0; i < outShape.GetNumDimensions() && m_Res; i++) {
            unsigned int sizeOut = outShape[i];
            unsigned int sizeIn0 = CalcInputSize(shape0, outShape, i);
            unsigned int sizeIn1 = CalcInputSize(shape1, outShape, i);

            m_Res &= ((sizeIn0 == sizeOut) || (sizeIn0 == 1)) &&
                     ((sizeIn1 == sizeOut) || (sizeIn1 == 1));
        }
    }
};

struct TensorNumDimensionsAreCorrect : public Rule {
    TensorNumDimensionsAreCorrect(const TensorInfo& info, unsigned int expectedNumDimensions) {
        m_Res = info.GetNumDimensions() == expectedNumDimensions;
    }
};

struct TensorBatchSizeIsSupported : public Rule {
    TensorBatchSizeIsSupported(const TensorInfo& info, unsigned int expectedBatchSize) {
        m_Res = info.GetShape()[0] == expectedBatchSize;
    }
};

struct AxisIsSupported : public Rule {
    AxisIsSupported(int axis, std::vector<int> noSupportedAxises) {
        m_Res = std::find(noSupportedAxises.begin(), noSupportedAxises.end(), axis) ==
                noSupportedAxises.end();
    }
};

struct IsAlphaBetaSupported : public Rule {
    IsAlphaBetaSupported(const ActivationDescriptor& descriptor) {
        if (descriptor.m_Function == ActivationFunction::TanH) {
            m_Res = descriptor.m_A == 1.0f && descriptor.m_B == 1.0f;
        } else {
            m_Res = true;
        }
        if (descriptor.m_Function == ActivationFunction::BoundedReLu) {
            if (descriptor.m_A == 1.0f || descriptor.m_A == 6.0f) {
                m_Res = true;
            } else {
                m_Res = false;
            }
        }
    }
};

struct IsInputDimsSupported : public Rule {
    IsInputDimsSupported(const TensorInfo& input) {
        if (input.GetNumDimensions() <= 2) {
            m_Res = true;
        } else {
            m_Res = false;
        }
    }
};

struct IsUint8UnbiasedConvolution : public Rule {
    IsUint8UnbiasedConvolution(const Convolution2dDescriptor& descriptor, const TensorInfo& info) {
        if (info.GetDataType() == DataType::QuantisedAsymm8 && !descriptor.m_BiasEnabled) {
            m_Res = true;
        } else {
            m_Res = false;
        }
    }
};

struct IsNormChannelTypeSupported : public Rule {
    IsNormChannelTypeSupported(const NormalizationDescriptor& descriptor) {
        if (descriptor.m_NormChannelType == NormalizationAlgorithmChannel::Within) {
            m_Res = false;
        } else {
            m_Res = true;
        }
    }
};

}  // namespace

bool NpuLayerSupport::IsActivationSupported(const TensorInfo& input,
                                            const TensorInfo& output,
                                            const ActivationDescriptor& descriptor,
                                            Optional<std::string&> reasonIfUnsupported) const {
    bool supported = true;

    // Define supported types.
    std::array<DataType, 3> supportedTypes = {
        DataType::Float32, DataType::QuantisedAsymm8, DataType::Float16
        // DataType::QuantisedSymm16
    };

    supported &= CheckSupportRule(IsAlphaBetaSupported(descriptor),
                                  reasonIfUnsupported,
                                  "Npu activation: alpha and beta not equal to 1.0");

    supported &= CheckSupportRule(TypeAnyOf(input, supportedTypes),
                                  reasonIfUnsupported,
                                  "Npu activation: input type not supported.");

    supported &= CheckSupportRule(TypeAnyOf(output, supportedTypes),
                                  reasonIfUnsupported,
                                  "Npu activation: output type not supported.");

    supported &= CheckSupportRule(TypesAreEqual(input, output),
                                  reasonIfUnsupported,
                                  "Npu activation: input and output types mismatched.");

    supported &= CheckSupportRule(ShapesAreSameRank(input, output),
                                  reasonIfUnsupported,
                                  "Npu activation: input and output shapes are of different rank.");

    struct ActivationFunctionSupported : public Rule {
        ActivationFunctionSupported(const ActivationDescriptor& desc) {
            switch (desc.m_Function) {
                case ActivationFunction::Abs:
                case ActivationFunction::BoundedReLu:
                case ActivationFunction::LeakyReLu:
                // case ActivationFunction::Linear:
                case ActivationFunction::ReLu:
                case ActivationFunction::Sigmoid:
                case ActivationFunction::SoftReLu:
                case ActivationFunction::Sqrt:
                // case ActivationFunction::Square:
                case ActivationFunction::TanH: {
                    m_Res = true;
                    break;
                }
                default: {
                    m_Res = false;
                    break;
                }
            }
        }
    };

    // Function is supported
    supported &= CheckSupportRule(ActivationFunctionSupported(descriptor),
                                  reasonIfUnsupported,
                                  "Npu activation: function not supported.");

    return supported;
}

bool NpuLayerSupport::IsAdditionSupported(const TensorInfo& input0,
                                          const TensorInfo& input1,
                                          const TensorInfo& output,
                                          Optional<std::string&> reasonIfUnsupported) const {
    bool supported = true;

    std::array<DataType, 3> supportedTypes = {
        DataType::Float32, DataType::QuantisedAsymm8, DataType::Float16
        // DataType::QuantisedSymm16
    };

    supported &= CheckSupportRule(TypeAnyOf(input0, supportedTypes),
                                  reasonIfUnsupported,
                                  "Npu addition: input 0 is not a supported type.");

    supported &= CheckSupportRule(TypeAnyOf(input1, supportedTypes),
                                  reasonIfUnsupported,
                                  "Npu addition: input 1 is not a supported type.");

    supported &= CheckSupportRule(TypeAnyOf(output, supportedTypes),
                                  reasonIfUnsupported,
                                  "Npu addition: output is not a supported type.");

    supported &= CheckSupportRule(TypesAreEqual(input0, input1),
                                  reasonIfUnsupported,
                                  "Npu addition: input 0 and Input 1 types are mismatched");

    supported &= CheckSupportRule(TypesAreEqual(input0, output),
                                  reasonIfUnsupported,
                                  "Npu addition: input and output types are mismatched");

    supported &= CheckSupportRule(ShapesAreBroadcastCompatible(input0, input1, output),
                                  reasonIfUnsupported,
                                  "Npu addition: shapes are not suitable for implicit broadcast.");

    return supported;
}

bool NpuLayerSupport::IsBatchNormalizationSupported(
    const TensorInfo& input,
    const TensorInfo& output,
    const TensorInfo& mean,
    const TensorInfo& variance,
    const TensorInfo& beta,
    const TensorInfo& gamma,
    const BatchNormalizationDescriptor& descriptor,
    Optional<std::string&> reasonIfUnsupported) const {
    ignore_unused(descriptor);

    std::array<DataType, 3> supportedTypes = {
        DataType::Float32, DataType::QuantisedAsymm8, DataType::Float16
        // DataType::QuantisedSymm16
    };

    bool supported = true;

    supported &= CheckSupportRule(TypeAnyOf(input, supportedTypes),
                                  reasonIfUnsupported,
                                  "Npu batch normalization: input is not a supported type.");

    supported &= CheckSupportRule(TypeAnyOf(output, supportedTypes),
                                  reasonIfUnsupported,
                                  "Npu batch normalization: output is not a supported type.");

    supported &= CheckSupportRule(TypesAreEqual(input, output),
                                  reasonIfUnsupported,
                                  "Npu batch normalization: input and output types are mismatched");

    supported &= CheckSupportRule(TypeAnyOf(mean, supportedTypes),
                                  reasonIfUnsupported,
                                  "Npu batch normalization: mean is not a supported type.");

    supported &= CheckSupportRule(TypeAnyOf(variance, supportedTypes),
                                  reasonIfUnsupported,
                                  "Npu batch normalization: variance is not a supported type.");

    supported &= CheckSupportRule(TypeAnyOf(beta, supportedTypes),
                                  reasonIfUnsupported,
                                  "Npu batch normalization: beta is not a supported type.");

    supported &= CheckSupportRule(TypeAnyOf(gamma, supportedTypes),
                                  reasonIfUnsupported,
                                  "Npu batch normalization: gamma is not a supported type.");

    return supported;
}

bool NpuLayerSupport::IsBatchToSpaceNdSupported(const TensorInfo& input,
                                                const TensorInfo& output,
                                                const BatchToSpaceNdDescriptor& descriptor,
                                                Optional<std::string&> reasonIfUnsupported) const {
    ignore_unused(descriptor);
    bool support = true;
    support &= IsSupportedForDataTypeRef(
        reasonIfUnsupported, input.GetDataType(), &TrueFunc<>, &TrueFunc<>);
    support &= IsSupportedForDataTypeRef(
        reasonIfUnsupported, output.GetDataType(), &TrueFunc<>, &TrueFunc<>);
    return support;
}

bool NpuLayerSupport::IsConcatSupported(const std::vector<const TensorInfo*> inputs,
                                        const TensorInfo& output,
                                        const ConcatDescriptor& descriptor,
                                        Optional<std::string&> reasonIfUnsupported) const {
    ignore_unused(descriptor);

    bool supported = true;
    std::array<DataType, 3> supportedTypes = {
        DataType::Float32, DataType::QuantisedAsymm8, DataType::Float16
        // DataType::QuantisedSymm16
    };

    supported &= CheckSupportRule(TypeAnyOf(output, supportedTypes),
                                  reasonIfUnsupported,
                                  "Npu concatenation: output type not supported");
    for (const TensorInfo* input : inputs) {
        supported &= CheckSupportRule(TypeAnyOf(*input, supportedTypes),
                                      reasonIfUnsupported,
                                      "Npu concatenation: input type not supported");

        supported &= CheckSupportRule(TypesAreEqual(*input, output),
                                      reasonIfUnsupported,
                                      "Npu concatenation: input and output types mismatched.");
    }

    return supported;
}

bool NpuLayerSupport::IsConstantSupported(const TensorInfo& output,
                                          Optional<std::string&> reasonIfUnsupported) const {
    std::array<DataType, 3> supportedTypes = {DataType::Float32,
                                              DataType::Float16,
                                              DataType::QuantisedAsymm8};

    return CheckSupportRule(TypeAnyOf(output, supportedTypes),
                                     reasonIfUnsupported,
                                     "Npu constant: output is not a supported type.");
}

bool NpuLayerSupport::IsConvertFp16ToFp32Supported(
    const TensorInfo& input,
    const TensorInfo& output,
    Optional<std::string&> reasonIfUnsupported) const {
    return (IsSupportedForDataTypeGeneric(reasonIfUnsupported,
                                          input.GetDataType(),
                                          &TrueFunc<>,
                                          &FalseInputFuncF32<>,
                                          &FalseFuncU8<>,
                                          &FalseFuncI32<>,
                                          &FalseFuncU8<>) &&
            IsSupportedForDataTypeGeneric(reasonIfUnsupported,
                                          output.GetDataType(),
                                          &FalseOutputFuncF16<>,
                                          &TrueFunc<>,
                                          &FalseFuncU8<>,
                                          &FalseFuncI32<>,
                                          &FalseFuncU8<>));
}

bool NpuLayerSupport::IsConvertFp32ToFp16Supported(
    const TensorInfo& input,
    const TensorInfo& output,
    Optional<std::string&> reasonIfUnsupported) const {
    return (IsSupportedForDataTypeGeneric(reasonIfUnsupported,
                                          input.GetDataType(),
                                          &FalseInputFuncF16<>,
                                          &TrueFunc<>,
                                          &FalseFuncU8<>,
                                          &FalseFuncI32<>,
                                          &FalseFuncU8<>) &&
            IsSupportedForDataTypeGeneric(reasonIfUnsupported,
                                          output.GetDataType(),
                                          &TrueFunc<>,
                                          &FalseOutputFuncF32<>,
                                          &FalseFuncU8<>,
                                          &FalseFuncI32<>,
                                          &FalseFuncU8<>));
}

bool NpuLayerSupport::IsConvolution2dSupported(const TensorInfo& input,
                                               const TensorInfo& output,
                                               const Convolution2dDescriptor& descriptor,
                                               const TensorInfo& weights,
                                               const Optional<TensorInfo>& biases,
                                               Optional<std::string&> reasonIfUnsupported) const {
    bool supported = true;

    // Define supported types.
    std::array<DataType, 3> supportedTypes = {
        DataType::Float32, DataType::QuantisedAsymm8, DataType::Float16
        // DataType::QuantisedSymm16
    };

    supported &= !CheckSupportRule(IsUint8UnbiasedConvolution(descriptor, input),
                                   reasonIfUnsupported,
                                   "Npu convolution2d: Uint8UnbiasedConvolution not supported.");

    supported &= CheckSupportRule(TypeAnyOf(input, supportedTypes),
                                  reasonIfUnsupported,
                                  "Npu convolution2d: input is not a supported type.");

    supported &= CheckSupportRule(TypeAnyOf(output, supportedTypes),
                                  reasonIfUnsupported,
                                  "Npu convolution2d: output is not a supported type.");

    supported &= CheckSupportRule(TypeAnyOf(weights, supportedTypes),
                                  reasonIfUnsupported,
                                  "Npu convolution2d: weights is not a supported type.");

    supported &= CheckSupportRule(TypesAreEqual(input, output),
                                  reasonIfUnsupported,
                                  "Npu convolution2d: input and output types mismatched.");

    supported &= CheckSupportRule(TypesAreEqual(input, weights),
                                  reasonIfUnsupported,
                                  "Npu convolution2d: input and weights types mismatched.");

    if (biases.has_value()) {
        std::array<DataType, 3> biasesSupportedTypes = {
            DataType::Float32, DataType::Signed32, DataType::Float16};
        supported &= CheckSupportRule(TypeAnyOf(biases.value(), biasesSupportedTypes),
                                      reasonIfUnsupported,
                                      "Npu convolution2d: biases is not a supported type.");
    }
    ignore_unused(descriptor);

    return supported;
}

bool NpuLayerSupport::IsDebugSupported(const TensorInfo& input,
                                       const TensorInfo& output,
                                       Optional<std::string&> reasonIfUnsupported) const {
    ignore_unused(output);
    return false;
    return IsSupportedForDataTypeRef(
        reasonIfUnsupported, input.GetDataType(), &TrueFunc<>, &TrueFunc<>);
}

bool NpuLayerSupport::IsDepthwiseConvolutionSupported(
    const TensorInfo& input,
    const TensorInfo& output,
    const DepthwiseConvolution2dDescriptor& descriptor,
    const TensorInfo& weights,
    const Optional<TensorInfo>& biases,
    Optional<std::string&> reasonIfUnsupported) const {
    bool supported = true;

    // Define supported types.
    std::array<DataType, 3> supportedTypes = {
        DataType::Float32, DataType::QuantisedAsymm8, DataType::Float16};

    supported &= CheckSupportRule(TypeAnyOf(input, supportedTypes),
                                  reasonIfUnsupported,
                                  "Npu DepthwiseConvolution2d: input is not a supported type.");

    supported &= CheckSupportRule(TypeAnyOf(output, supportedTypes),
                                  reasonIfUnsupported,
                                  "Npu DepthwiseConvolution2d: output is not a supported type.");

    supported &= CheckSupportRule(TypeAnyOf(weights, supportedTypes),
                                  reasonIfUnsupported,
                                  "Npu DepthwiseConvolution2d: weights is not a supported type.");

    supported &= CheckSupportRule(TypesAreEqual(input, output),
                                  reasonIfUnsupported,
                                  "Npu DepthwiseConvolution2d: input and output types mismatched.");

    supported &=
        CheckSupportRule(TypesAreEqual(input, weights),
                         reasonIfUnsupported,
                         "Npu DepthwiseConvolution2d: input and weights types mismatched.");
    if (biases.has_value()) {
        std::array<DataType, 3> biasesSupportedTypes = {
            DataType::Float32, DataType::Signed32, DataType::Float16};
        supported &=
            CheckSupportRule(TypeAnyOf(biases.value(), biasesSupportedTypes),
                             reasonIfUnsupported,
                             "Npu DepthwiseConvolution2d: biases is not a supported type.");
    }
    ignore_unused(descriptor);
    return supported;
}

bool NpuLayerSupport::IsDequantizeSupported(const TensorInfo& input,
                                            const TensorInfo& output,
                                            Optional<std::string&> reasonIfUnsupported) const {
    bool supported = true;

    std::array<DataType, 1> supportedInputTypes = {DataType::QuantisedAsymm8,
        //DataType::QuantisedSymm16
    };

    supported &= CheckSupportRule(TypeAnyOf(input, supportedInputTypes),
                                  reasonIfUnsupported,
                                  "Npu dequantize: input type not supported.");

    std::array<DataType, 1> supportedOutputTypes = {
        DataType::Float32,
    };

    supported &= CheckSupportRule(TypeAnyOf(output, supportedOutputTypes),
                                  reasonIfUnsupported,
                                  "Npu dequantize: output type not supported.");

    supported &= CheckSupportRule(
        ShapesAreSameTotalSize(input, output),
        reasonIfUnsupported,
        "Npu dequantize: input and output shapes have different num total elements.");

    return supported;
}

bool NpuLayerSupport::IsDetectionPostProcessSupported(
    const armnn::TensorInfo& input0,
    const armnn::TensorInfo& input1,
    const armnn::DetectionPostProcessDescriptor& descriptor,
    armnn::Optional<std::string&> reasonIfUnsupported) const {
    bool supported = false;

    std::vector<DataType> supportedInputTypes = {
        DataType::Float32, DataType::QuantisedAsymm8, DataType::QuantisedSymm16};

    supported &= CheckSupportRule(TypeAnyOf(input0, supportedInputTypes),
                                  reasonIfUnsupported,
                                  "Npu DetectionPostProcess: input 0 is not a supported type.");

    supported &= CheckSupportRule(TypeAnyOf(input1, supportedInputTypes),
                                  reasonIfUnsupported,
                                  "Npu DetectionPostProcess: input 1 is not a supported type.");

    return supported;
}

bool NpuLayerSupport::IsDilatedDepthwiseConvolutionSupported(
    const TensorInfo& input,
    const TensorInfo& output,
    const DepthwiseConvolution2dDescriptor& descriptor,
    const TensorInfo& weights,
    const Optional<TensorInfo>& biases,
    Optional<std::string&> reasonIfUnsupported) const {
    return false && IsDepthwiseConvolutionSupported(
                        input, output, descriptor, weights, biases, reasonIfUnsupported);
}

bool NpuLayerSupport::IsDivisionSupported(const TensorInfo& input0,
                                          const TensorInfo& input1,
                                          const TensorInfo& output,
                                          Optional<std::string&> reasonIfUnsupported) const {
    bool supported = true;

    std::array<DataType, 3> supportedTypes = {
        DataType::Float32, DataType::QuantisedAsymm8, DataType::Float16
        // DataType::QuantisedSymm16
    };

    supported &= CheckSupportRule(TypeAnyOf(input0, supportedTypes),
                                  reasonIfUnsupported,
                                  "Npu division: input 0 is not a supported type.");

    supported &= CheckSupportRule(TypeAnyOf(input1, supportedTypes),
                                  reasonIfUnsupported,
                                  "Npu division: input 1 is not a supported type.");

    supported &= CheckSupportRule(TypeAnyOf(output, supportedTypes),
                                  reasonIfUnsupported,
                                  "Npu division: output is not a supported type.");

    supported &= CheckSupportRule(TypesAreEqual(input0, input1),
                                  reasonIfUnsupported,
                                  "Npu division: input 0 and Input 1 types are mismatched");

    supported &= CheckSupportRule(TypesAreEqual(input0, output),
                                  reasonIfUnsupported,
                                  "Npu division: input and output types are mismatched");

    supported &= CheckSupportRule(ShapesAreBroadcastCompatible(input0, input1, output),
                                  reasonIfUnsupported,
                                  "Npu division: shapes are not suitable for implicit broadcast.");

    return supported;
}

bool NpuLayerSupport::IsEqualSupported(const TensorInfo& input0,
                                       const TensorInfo& input1,
                                       const TensorInfo& output,
                                       Optional<std::string&> reasonIfUnsupported) const {
    bool supported = true;

    std::array<DataType, 3> supportedTypes = {
        DataType::Float32, DataType::Float16, DataType::QuantisedAsymm8};

    supported &= CheckSupportRule(TypeAnyOf(input0, supportedTypes),
                                  reasonIfUnsupported,
                                  "Npu equal: input 0 is not a supported type.");

    supported &= CheckSupportRule(TypeAnyOf(input1, supportedTypes),
                                  reasonIfUnsupported,
                                  "Npu equal: input 1 is not a supported type.");

    supported &= CheckSupportRule(TypesAreEqual(input0, input1),
                                  reasonIfUnsupported,
                                  "Npu equal: input 0 and Input 1 types are mismatched");

    supported &= CheckSupportRule(ShapesAreBroadcastCompatible(input0, input1, output),
                                  reasonIfUnsupported,
                                  "Npu equal: shapes are not suitable for implicit broadcast.");

    return supported;
}

bool NpuLayerSupport::IsFakeQuantizationSupported(
    const TensorInfo& input,
    const FakeQuantizationDescriptor& descriptor,
    Optional<std::string&> reasonIfUnsupported) const {
    ignore_unused(descriptor);
    return false && IsSupportedForDataTypeRef(
                        reasonIfUnsupported, input.GetDataType(), &TrueFunc<>, &FalseFuncU8<>);
}

bool NpuLayerSupport::IsFloorSupported(const TensorInfo& input,
                                       const TensorInfo& output,
                                       Optional<std::string&> reasonIfUnsupported) const {
    ignore_unused(output);
    bool supported = false;

    std::array<DataType, 2> supportedTypes = {DataType::Float32, DataType::QuantisedSymm16};

    supported &= CheckSupportRule(TypeAnyOf(input, supportedTypes),
                                  reasonIfUnsupported,
                                  "Npu Floor: input type not supported.");

    supported &= CheckSupportRule(TypeAnyOf(output, supportedTypes),
                                  reasonIfUnsupported,
                                  "Npu Floor: output type not supported.");

    return supported;
}

bool NpuLayerSupport::IsFullyConnectedSupported(const TensorInfo& input,
                                                const TensorInfo& output,
                                                const TensorInfo& weights,
                                                const TensorInfo& biases,
                                                const FullyConnectedDescriptor& descriptor,
                                                Optional<std::string&> reasonIfUnsupported) const {
    bool supported = true;

    // Define supported types.
    std::array<DataType, 3> supportedTypes = {
        DataType::Float32, DataType::QuantisedAsymm8, DataType::Float16
        // DataType::QuantisedSymm16
    };

    supported &= CheckSupportRule(TypeAnyOf(input, supportedTypes),
                                  reasonIfUnsupported,
                                  "Npu Fully Connected: input type not supported.");

    supported &= CheckSupportRule(TypeAnyOf(output, supportedTypes),
                                  reasonIfUnsupported,
                                  "Npu Fully Connected: output type not supported.");

    supported &= CheckSupportRule(TypesAreEqual(input, output),
                                  reasonIfUnsupported,
                                  "Npu Fully Connected: input and output types mismatched.");

    supported &= CheckSupportRule(TypeAnyOf(weights, supportedTypes),
                                  reasonIfUnsupported,
                                  "Npu Fully Connected: weights type not supported.");

    supported &= CheckSupportRule(TypesAreEqual(input, weights),
                                  reasonIfUnsupported,
                                  "Npu Fully Connected: input and weight types mismatched.");

    if (descriptor.m_BiasEnabled) {
        // Defined supported types for bias
        std::array<DataType, 3> supportedBiasTypes = {
            DataType::Float32, DataType::Signed32, DataType::Float16};

        supported &= CheckSupportRule(TypeAnyOf(biases, supportedBiasTypes),
                                      reasonIfUnsupported,
                                      "Npu Fully Connected: bias type not supported.");

        supported &= CheckSupportRule(BiasAndWeightsTypesMatch(biases, weights),
                                      reasonIfUnsupported,
                                      "Npu Fully Connected: bias and weight types mismatch.");

        supported &= CheckSupportRule(
            BiasAndWeightsTypesCompatible(weights, supportedBiasTypes),
            reasonIfUnsupported,
            "Npu Fully Connected: bias type inferred from weights is incompatible.");
    }

    return supported;
}

bool NpuLayerSupport::IsGatherSupported(const armnn::TensorInfo& input0,
                                        const armnn::TensorInfo& input1,
                                        const armnn::TensorInfo& output,
                                        armnn::Optional<std::string&> reasonIfUnsupported) const {
    ignore_unused(input1);
    ignore_unused(output);
    return IsSupportedForDataTypeRef(
        reasonIfUnsupported, input0.GetDataType(), &TrueFunc<>, &TrueFunc<>);
}

bool NpuLayerSupport::IsGreaterSupported(const TensorInfo& input0,
                                         const TensorInfo& input1,
                                         const TensorInfo& output,
                                         Optional<std::string&> reasonIfUnsupported) const {
    ignore_unused(input0);
    ignore_unused(input1);
    ignore_unused(output);
    ignore_unused(reasonIfUnsupported);
    return false;
    return IsSupportedForDataTypeRef(
        reasonIfUnsupported, input0.GetDataType(), &TrueFunc<>, &TrueFunc<>);
}

bool NpuLayerSupport::IsInputSupported(const TensorInfo& input,
                                       Optional<std::string&> reasonIfUnsupported) const {
    return true;
}

bool NpuLayerSupport::IsL2NormalizationSupported(const TensorInfo& input,
                                                 const TensorInfo& output,
                                                 const L2NormalizationDescriptor& descriptor,
                                                 Optional<std::string&> reasonIfUnsupported) const {
    ignore_unused(descriptor);
    // Define supported types
    std::array<DataType, 3> supportedTypes = {
        DataType::Float32, DataType::QuantisedAsymm8, DataType::Float16};

    bool supported = true;

    supported &= CheckSupportRule(TypeAnyOf(input, supportedTypes),
                                  reasonIfUnsupported,
                                  "Npu L2normalization: input type not supported.");

    supported &= CheckSupportRule(TypeAnyOf(output, supportedTypes),
                                  reasonIfUnsupported,
                                  "Npu L2normalization: output type not supported.");

    supported &= CheckSupportRule(TypesAreEqual(input, output),
                                  reasonIfUnsupported,
                                  "Npu L2normalization: input and output types mismatched.");

    supported &= CheckSupportRule(ShapesAreSameTotalSize(input, output),
                                  reasonIfUnsupported,
                                  "Npu L2normalization: input and output shapes have different "
                                  "num total elements.");

    return supported;
}
bool NpuLayerSupport::IsLstmSupported(const TensorInfo& input,
                         const TensorInfo& outputStateIn,
                         const TensorInfo& cellStateIn,
                         const TensorInfo& scratchBuffer,
                         const TensorInfo& outputStateOut,
                         const TensorInfo& cellStateOut,
                         const TensorInfo& output,
                         const LstmDescriptor& descriptor,
                         const LstmInputParamsInfo& paramsInfo,
                         Optional<std::string&> reasonIfUnsupported) const {
    bool supported = true;
    // TODO: {Sven} check data type matched
    return supported;
    }
// bool NpuLayerSupport::IsLstmSupported(const TensorInfo& input,
//                                       const TensorInfo& outputStateIn,
//                                       const TensorInfo& cellStateIn,
//                                       const TensorInfo& scratchBuffer,
//                                       const TensorInfo& outputStateOut,
//                                       const TensorInfo& cellStateOut,
//                                       const TensorInfo& output,
//                                       const LstmDescriptor& descriptor,
//                                       const TensorInfo& inputToForgetWeights,
//                                       const TensorInfo& inputToCellWeights,
//                                       const TensorInfo& inputToOutputWeights,
//                                       const TensorInfo& recurrentToForgetWeights,
//                                       const TensorInfo& recurrentToCellWeights,
//                                       const TensorInfo& recurrentToOutputWeights,
//                                       const TensorInfo& forgetGateBias,
//                                       const TensorInfo& cellBias,
//                                       const TensorInfo& outputGateBias,
//                                       const TensorInfo* inputToInputWeights,
//                                       const TensorInfo* recurrentToInputWeights,
//                                       const TensorInfo* cellToInputWeights,
//                                       const TensorInfo* inputGateBias,
//                                       const TensorInfo* projectionWeights,
//                                       const TensorInfo* projectionBias,
//                                       const TensorInfo* cellToForgetWeights,
//                                       const TensorInfo* cellToOutputWeights,
//                                       Optional<std::string&> reasonIfUnsupported) const {
//     ignore_unused(descriptor);
//     ignore_unused(inputToForgetWeights);
//     ignore_unused(inputToCellWeights);
//     ignore_unused(inputToOutputWeights);
//     ignore_unused(recurrentToForgetWeights);
//     ignore_unused(recurrentToCellWeights);
//     ignore_unused(recurrentToOutputWeights);
//     ignore_unused(forgetGateBias);
//     ignore_unused(cellBias);
//     ignore_unused(outputGateBias);
//     ignore_unused(inputToInputWeights);
//     ignore_unused(recurrentToInputWeights);
//     ignore_unused(cellToInputWeights);
//     ignore_unused(inputGateBias);
//     ignore_unused(projectionWeights);
//     ignore_unused(projectionBias);
//     ignore_unused(cellToForgetWeights);
//     ignore_unused(cellToOutputWeights);

//     bool supported = true;

//     std::array<DataType, 2> supportedTypes = {
//         DataType::Float32, DataType::QuantisedAsymm8,
//         // DataType::QuantisedSymm16
//     };

//     supported &= CheckSupportRule(TypeAnyOf(input, supportedTypes),
//                                   reasonIfUnsupported,
//                                   "Npu Lstm: input is not a supported type.");

//     supported &= CheckSupportRule(TypesAreEqual(input, outputStateIn),
//                                   reasonIfUnsupported,
//                                   "Npu Lstm: input and outputStateIn types are mismatched");

//     supported &= CheckSupportRule(TypesAreEqual(input, cellStateIn),
//                                   reasonIfUnsupported,
//                                   "Npu Lstm: input and cellStateIn types are mismatched");

//     supported &= CheckSupportRule(TypesAreEqual(input, scratchBuffer),
//                                   reasonIfUnsupported,
//                                   "Npu Lstm: input and scratchBuffer types are mismatched");

//     supported &= CheckSupportRule(TypesAreEqual(input, outputStateOut),
//                                   reasonIfUnsupported,
//                                   "Npu Lstm: input and outputStateOut types are mismatched");

//     supported &= CheckSupportRule(TypesAreEqual(input, cellStateOut),
//                                   reasonIfUnsupported,
//                                   "Npu Lstm: input and cellStateOut types are mismatched");

//     supported &= CheckSupportRule(TypesAreEqual(input, output),
//                                   reasonIfUnsupported,
//                                   "Npu Lstm: input and output types are mismatched");

//     supported &= !descriptor.m_PeepholeEnabled;

//     return supported;
// }

bool NpuLayerSupport::IsMaximumSupported(const TensorInfo& input0,
                                         const TensorInfo& input1,
                                         const TensorInfo& output,
                                         Optional<std::string&> reasonIfUnsupported) const {
    bool supported = true;

    std::array<DataType, 3> supportedTypes = {
        DataType::Float32, DataType::QuantisedAsymm8, DataType::Float16
        // DataType::QuantisedSymm16
    };

    supported &= CheckSupportRule(TypeAnyOf(input0, supportedTypes),
                                  reasonIfUnsupported,
                                  "Npu maximum: input 0 is not a supported type.");

    supported &= CheckSupportRule(TypeAnyOf(input1, supportedTypes),
                                  reasonIfUnsupported,
                                  "Npu maximum: input 1 is not a supported type.");

    supported &= CheckSupportRule(TypeAnyOf(output, supportedTypes),
                                  reasonIfUnsupported,
                                  "Npu maximum: output is not a supported type.");

    supported &= CheckSupportRule(TypesAreEqual(input0, input1),
                                  reasonIfUnsupported,
                                  "Npu maximum: input 0 and Input 1 types are mismatched");

    supported &= CheckSupportRule(TypesAreEqual(input0, output),
                                  reasonIfUnsupported,
                                  "Npu maximum: input and output types are mismatched");

    supported &= CheckSupportRule(ShapesAreBroadcastCompatible(input0, input1, output),
                                  reasonIfUnsupported,
                                  "Npu maximum: shapes are not suitable for implicit broadcast.");

    return supported;
}

bool NpuLayerSupport::IsMeanSupported(const TensorInfo& input,
                                      const TensorInfo& output,
                                      const MeanDescriptor& descriptor,
                                      Optional<std::string&> reasonIfUnsupported) const {
    bool supported = true;
    std::string meanLayerStr = "Mean";
    std::string outputTensorStr = "output";

    std::array<DataType, 3> supportedTypes = {
        DataType::Float32, DataType::QuantisedAsymm8, DataType::Float16
        // DataType::QuantisedSymm16
    };

    supported &= CheckSupportRule(TypeAnyOf(input, supportedTypes),
                                  reasonIfUnsupported,
                                  "Npu Mean: input type not supported.");

    supported &= CheckSupportRule(TypesAreEqual(input, output),
                                  reasonIfUnsupported,
                                  "Npu Mean: input and output types are mismatched");

    if (descriptor.m_KeepDims) {
        supported &= CheckSupportRule(
            TensorNumDimensionsAreCorrect(output, input.GetNumDimensions()),
            reasonIfUnsupported,
            CreateIncorrectDimensionsErrorMsg(
                input.GetNumDimensions(), output.GetNumDimensions(), meanLayerStr, outputTensorStr)
                .data());
    } else if (descriptor.m_Axis.empty()) {
        supported &=
            CheckSupportRule(TensorNumDimensionsAreCorrect(output, 1),
                             reasonIfUnsupported,
                             CreateIncorrectDimensionsErrorMsg(
                                 1, output.GetNumDimensions(), meanLayerStr, outputTensorStr)
                                 .data());
    } else {
        auto outputDim =
            input.GetNumDimensions() - boost::numeric_cast<unsigned int>(descriptor.m_Axis.size());

        if (outputDim > 0) {
            supported &= CheckSupportRule(
                TensorNumDimensionsAreCorrect(output, outputDim),
                reasonIfUnsupported,
                CreateIncorrectDimensionsErrorMsg(
                    outputDim, output.GetNumDimensions(), meanLayerStr, outputTensorStr)
                    .data());
        } else {
            supported &=
                CheckSupportRule(TensorNumDimensionsAreCorrect(output, 1),
                                 reasonIfUnsupported,
                                 CreateIncorrectDimensionsErrorMsg(
                                     1, output.GetNumDimensions(), meanLayerStr, outputTensorStr)
                                     .data());
        }
    }

    return supported;
}

bool NpuLayerSupport::IsMergerSupported(const std::vector<const TensorInfo*> inputs,
                                        const TensorInfo& output,
                                        const MergerDescriptor& descriptor,
                                        Optional<std::string&> reasonIfUnsupported) const {
    return false && IsConcatSupported(inputs, output, descriptor, reasonIfUnsupported);
}

bool NpuLayerSupport::IsMemCopySupported(const TensorInfo& input,
                                         const TensorInfo& output,
                                         Optional<std::string&> reasonIfUnsupported) const {
    ignore_unused(output);
    return IsSupportedForDataTypeGeneric(reasonIfUnsupported,
                                                  input.GetDataType(),
                                                  &TrueFunc<>,
                                                  &TrueFunc<>,
                                                  &TrueFunc<>,
                                                  &FalseFuncI32<>,
                                                  &TrueFunc<>);
}

bool NpuLayerSupport::IsMinimumSupported(const TensorInfo& input0,
                                         const TensorInfo& input1,
                                         const TensorInfo& output,
                                         Optional<std::string&> reasonIfUnsupported) const {
    bool supported = true;

    std::array<DataType, 3> supportedTypes = {
        DataType::Float32, DataType::QuantisedAsymm8, DataType::Float16
        // DataType::QuantisedSymm16
    };

    supported &= CheckSupportRule(TypeAnyOf(input0, supportedTypes),
                                  reasonIfUnsupported,
                                  "Npu minimum: input 0 is not a supported type.");

    supported &= CheckSupportRule(TypeAnyOf(input1, supportedTypes),
                                  reasonIfUnsupported,
                                  "Npu minimum: input 1 is not a supported type.");

    supported &= CheckSupportRule(TypeAnyOf(output, supportedTypes),
                                  reasonIfUnsupported,
                                  "Npu minimum: output is not a supported type.");

    supported &= CheckSupportRule(TypesAreEqual(input0, input1),
                                  reasonIfUnsupported,
                                  "Npu minimum: input 0 and Input 1 types are mismatched");

    supported &= CheckSupportRule(TypesAreEqual(input0, output),
                                  reasonIfUnsupported,
                                  "Npu minimum: input and output types are mismatched");

    supported &= CheckSupportRule(ShapesAreBroadcastCompatible(input0, input1, output),
                                  reasonIfUnsupported,
                                  "Npu minimum: shapes are not suitable for implicit broadcast.");

    return supported;
}

bool NpuLayerSupport::IsMultiplicationSupported(const TensorInfo& input0,
                                                const TensorInfo& input1,
                                                const TensorInfo& output,
                                                Optional<std::string&> reasonIfUnsupported) const {
    bool supported = true;

    std::array<DataType, 3> supportedTypes = {
        DataType::Float32, DataType::QuantisedAsymm8, DataType::Float16
        // DataType::QuantisedSymm16
    };

    supported &= CheckSupportRule(TypeAnyOf(input0, supportedTypes),
                                  reasonIfUnsupported,
                                  "Npu multiplication: input 0 is not a supported type.");

    supported &= CheckSupportRule(TypeAnyOf(input1, supportedTypes),
                                  reasonIfUnsupported,
                                  "Npu multiplication: input 1 is not a supported type.");

    supported &= CheckSupportRule(TypeAnyOf(output, supportedTypes),
                                  reasonIfUnsupported,
                                  "Npu multiplication: output is not a supported type.");

    supported &= CheckSupportRule(TypesAreEqual(input0, input1),
                                  reasonIfUnsupported,
                                  "Npu multiplication: input 0 and Input 1 types are mismatched");

    supported &= CheckSupportRule(TypesAreEqual(input0, output),
                                  reasonIfUnsupported,
                                  "Npu multiplication: input and output types are mismatched");

    supported &=
        CheckSupportRule(ShapesAreBroadcastCompatible(input0, input1, output),
                         reasonIfUnsupported,
                         "Npu multiplication: shapes are not suitable for implicit broadcast.");

    supported &= input0.GetQuantizationOffset() >= 0;
    supported &= input1.GetQuantizationOffset() >= 0;
    supported &= output.GetQuantizationOffset() >= 0;

    return supported;
}

bool NpuLayerSupport::IsNormalizationSupported(const TensorInfo& input,
                                               const TensorInfo& output,
                                               const NormalizationDescriptor& descriptor,
                                               Optional<std::string&> reasonIfUnsupported) const {
    ignore_unused(descriptor);

    // Define supported types
    std::array<DataType, 3> supportedTypes = {
        DataType::Float32, DataType::QuantisedAsymm8, DataType::Float16};

    bool supported = true;

    supported &= CheckSupportRule(IsNormChannelTypeSupported(descriptor),
                                  reasonIfUnsupported,
                                  "Npu normalization: channel type unsupported.");

    supported &= CheckSupportRule(TypeAnyOf(input, supportedTypes),
                                  reasonIfUnsupported,
                                  "Npu normalization: input type not supported.");

    supported &= CheckSupportRule(TypeAnyOf(output, supportedTypes),
                                  reasonIfUnsupported,
                                  "Npu normalization: output type not supported.");

    supported &= CheckSupportRule(ShapesAreSameTotalSize(input, output),
                                  reasonIfUnsupported,
                                  "Npu normalization: input and output shapes have different "
                                  "num total elements.");

    return supported;
}

bool NpuLayerSupport::IsOutputSupported(const TensorInfo& output,
                                        Optional<std::string&> reasonIfUnsupported) const {
    return true;
}

bool NpuLayerSupport::IsPadSupported(const TensorInfo& input,
                                     const TensorInfo& output,
                                     const PadDescriptor& descriptor,
                                     Optional<std::string&> reasonIfUnsupported) const {
    bool supported = true;
    ignore_unused(output);
    ignore_unused(descriptor);

    supported &= CheckSupportRule(
        IsInputDimsSupported(input), reasonIfUnsupported, "Npu pad: input dimension not support.");
    supported &= IsSupportedForDataTypeRef(
        reasonIfUnsupported, input.GetDataType(), &TrueFunc<>, &TrueFunc<>);
    supported &= (descriptor.m_PadValue - 0.0f) < 1e-5;
    return supported;
}

bool NpuLayerSupport::IsPermuteSupported(const TensorInfo& input,
                                         const TensorInfo& output,
                                         const PermuteDescriptor& descriptor,
                                         Optional<std::string&> reasonIfUnsupported) const {
    ignore_unused(output);
    ignore_unused(descriptor);
    return IsSupportedForDataTypeRef(
        reasonIfUnsupported, input.GetDataType(), &TrueFunc<>, &TrueFunc<>);
}

bool NpuLayerSupport::IsPreCompiledSupported(const TensorInfo& input,
                                             const PreCompiledDescriptor& descriptor,
                                             Optional<std::string&> reasonIfUnsupported) const {
    return false;
}

bool NpuLayerSupport::IsPooling2dSupported(const TensorInfo& input,
                                           const TensorInfo& output,
                                           const Pooling2dDescriptor& descriptor,
                                           Optional<std::string&> reasonIfUnsupported) const {
    ignore_unused(descriptor);
    bool supported = true;

    // Define supported output and inputs types.
    std::array<DataType, 3> supportedTypes = {
        DataType::Float32, DataType::QuantisedAsymm8, DataType::Float16
        // DataType::QuantisedSymm16
    };

    supported &= CheckSupportRule(TypeAnyOf(input, supportedTypes),
                                  reasonIfUnsupported,
                                  "Npu poolind2d: input is not a supported type.");

    supported &= CheckSupportRule(TypeAnyOf(output, supportedTypes),
                                  reasonIfUnsupported,
                                  "Npu poolind2d: output is not a supported type.");

    supported &= CheckSupportRule(TypesAreEqual(input, output),
                                  reasonIfUnsupported,
                                  "Npu poolind2d: input and output types are mismatched.");

    return supported;
}

bool NpuLayerSupport::IsQuantizeSupported(const TensorInfo& input,
                                          const TensorInfo& output,
                                          Optional<std::string&> reasonIfUnsupported) const {
    bool supported = true;

    // Define supported output types.
    std::array<DataType, 1> supportedInputTypes = {
        DataType::Float32,
    };

    supported &= CheckSupportRule(TypeAnyOf(input, supportedInputTypes),
                                  reasonIfUnsupported,
                                  "Npu quantize: input type not supported.");

    // Define supported output types.
    std::array<DataType, 1> supportedOutputTypes = {
        DataType::QuantisedAsymm8,
        //DataType::QuantisedSymm16
    };
    supported &= CheckSupportRule(TypeAnyOf(output, supportedOutputTypes),
                                  reasonIfUnsupported,
                                  "Npu quantize: output type not supported.");

    supported &= CheckSupportRule(
        ShapesAreSameTotalSize(input, output),
        reasonIfUnsupported,
        "Npu quantize: input and output shapes have different num total elements.");

    return supported;
}

bool NpuLayerSupport::IsReshapeSupported(const TensorInfo& input,
                                         const TensorInfo& output,
                                         const ReshapeDescriptor& descriptor,
                                         Optional<std::string&> reasonIfUnsupported) const {
    ignore_unused(output);
    ignore_unused(descriptor);
    // Define supported output types.
    std::array<DataType, 3> supportedOutputTypes = {
        DataType::Float32,
        DataType::Float16,
        DataType::QuantisedAsymm8,
    };

    return CheckSupportRule(TypeAnyOf(input, supportedOutputTypes),
                            reasonIfUnsupported,
                            "Npu reshape: input type not supported.");
}

bool NpuLayerSupport::IsResizeSupported(const TensorInfo& input,
                                        const TensorInfo& output,
                                        const ResizeDescriptor& descriptor,
                                        Optional<std::string&> reasonIfUnsupported) const
{
    bool supported = true;
    std::array<DataType,3> supportedTypes =
    {
        DataType::Float32,
        DataType::QuantisedAsymm8,
        DataType::Float16
    };

    supported &= CheckSupportRule(TypeAnyOf(input, supportedTypes), reasonIfUnsupported,
                                  "Reference Resize: input type not supported");

    supported &= CheckSupportRule(TypeAnyOf(output, supportedTypes), reasonIfUnsupported,
                                  "Reference Resize: output type not supported");

    supported &= CheckSupportRule(TypesAreEqual(input, output), reasonIfUnsupported,
                                  "Reference Resize: input and output types not matching");

    return supported;
}

bool NpuLayerSupport::IsResizeBilinearSupported(const TensorInfo& input,
                                                const TensorInfo& output,
                                                Optional<std::string&> reasonIfUnsupported) const {
    bool supported = true;
    std::array<DataType, 3> supportedTypes = {
        DataType::Float32, DataType::QuantisedAsymm8, DataType::Float16};

    supported &= CheckSupportRule(TypeAnyOf(input, supportedTypes),
                                  reasonIfUnsupported,
                                  "Npu ResizeBilinear: input type not supported");

    supported &= CheckSupportRule(TypeAnyOf(output, supportedTypes),
                                  reasonIfUnsupported,
                                  "Npu ResizeBilinear: output type not supported");

    supported &= CheckSupportRule(TypesAreEqual(input, output),
                                  reasonIfUnsupported,
                                  "Npu ResizeBilinear: input and output types not matching");

    return supported;
}

bool NpuLayerSupport::IsRsqrtSupported(const TensorInfo& input,
                                       const TensorInfo& output,
                                       Optional<std::string&> reasonIfUnsupported) const {
    bool supported = false;
    std::array<DataType, 2> supportedTypes = {
        DataType::Float32, DataType::QuantisedAsymm8,
        // DataType::QuantisedSymm16
    };

    supported &= CheckSupportRule(TypeAnyOf(input, supportedTypes),
                                  reasonIfUnsupported,
                                  "Npu rsqrt: input type not supported");

    supported &= CheckSupportRule(TypeAnyOf(output, supportedTypes),
                                  reasonIfUnsupported,
                                  "Npu rsqrt: output type not supported");

    supported &= CheckSupportRule(TypesAreEqual(input, output),
                                  reasonIfUnsupported,
                                  "Npu rsqrt: input and output types not matching");

    supported &= CheckSupportRule(
        ShapesAreSameTotalSize(input, output),
        reasonIfUnsupported,
        "Npu Rsqrt: input and output shapes have different number of total elements");

    return supported;
}

bool NpuLayerSupport::IsSoftmaxSupported(const TensorInfo& input,
                                         const TensorInfo& output,
                                         const SoftmaxDescriptor& descriptor,
                                         Optional<std::string&> reasonIfUnsupported) const {
    ignore_unused(output);
    bool supported = true;
    std::array<DataType, 3> supportedTypes = {
        DataType::Float32, DataType::QuantisedAsymm8, DataType::Float16
        // DataType::QuantisedSymm16
    };

    std::vector<int> noSupportedAxises = {0, -4};

    supported &= CheckSupportRule(AxisIsSupported(descriptor.m_Axis, noSupportedAxises),
                                  reasonIfUnsupported,
                                  "NPU sotfmax: axis not supported");

    supported &= CheckSupportRule(TypeAnyOf(input, supportedTypes),
                                  reasonIfUnsupported,
                                  "Npu softmax: output type not supported");

    supported &= CheckSupportRule(TypeAnyOf(output, supportedTypes),
                                  reasonIfUnsupported,
                                  "Npu softmax: input type not supported");

    supported &= CheckSupportRule(TypesAreEqual(input, output),
                                  reasonIfUnsupported,
                                  "Npu softmax: input type not supported");

    return supported;
}

bool NpuLayerSupport::IsSpaceToBatchNdSupported(const TensorInfo& input,
                                                const TensorInfo& output,
                                                const SpaceToBatchNdDescriptor& descriptor,
                                                Optional<std::string&> reasonIfUnsupported) const {
    ignore_unused(output);
    bool supported = true;
    std::array<DataType, 3> supportedTypes = {
        DataType::Float32, DataType::QuantisedAsymm8, DataType::Float16};

    supported &= CheckSupportRule(TypeAnyOf(input, supportedTypes),
                                  reasonIfUnsupported,
                                  "Npu SpaceToBatchNd: input type not supported");

    supported &= CheckSupportRule(TypeAnyOf(output, supportedTypes),
                                  reasonIfUnsupported,
                                  "Npu SpaceToBatchNd: output type not supported");

    supported &= CheckSupportRule(TypesAreEqual(input, output),
                                  reasonIfUnsupported,
                                  "Npu SpaceToBatchNd: input and output types are mismatched");

    supported &= CheckSupportRule(TensorBatchSizeIsSupported(input, 1),
                                  reasonIfUnsupported,
                                  "Npu SpaceToBatchNd: input batch size > 1 not supported");

    return supported;
}

bool NpuLayerSupport::IsSpaceToDepthSupported(const TensorInfo& input,
                                              const TensorInfo& output,
                                              const SpaceToDepthDescriptor& descriptor,
                                              Optional<std::string&> reasonIfUnsupported) const {
    ignore_unused(descriptor);
    bool supported = true;

    std::array<DataType, 3> supportedTypes = {
        DataType::Float32, DataType::QuantisedAsymm8, DataType::Float16
    };

    supported &= CheckSupportRule(TypeAnyOf(input, supportedTypes),
                                  reasonIfUnsupported,
                                  "Npu SpaceToDepth: input type not supported");

    supported &= CheckSupportRule(TypeAnyOf(output, supportedTypes),
                                  reasonIfUnsupported,
                                  "Npu SpaceToDepth: output type not supported");

    supported &= CheckSupportRule(TypesAreEqual(input, output),
                                  reasonIfUnsupported,
                                  "Npu SpaceToDepth: input and output types are mismatched");

    return supported;
}

bool NpuLayerSupport::IsSplitterSupported(
    const TensorInfo& input,
    const std::vector<std::reference_wrapper<TensorInfo>>& outputs,
    const ViewsDescriptor& descriptor,
    Optional<std::string&> reasonIfUnsupported) const {
    ignore_unused(descriptor);
    bool supported = true;
    std::array<DataType, 3> supportedTypes = {
        DataType::Float32, DataType::QuantisedAsymm8, DataType::Float16};

    supported &= CheckSupportRule(TypeAnyOf(input, supportedTypes),
                                  reasonIfUnsupported,
                                  "Npu splitter: input type not supported");

    return supported;
}

<<<<<<< HEAD
bool NpuLayerSupport::IsSplitterSupported(
    const TensorInfo& input,
    const std::vector<std::reference_wrapper<TensorInfo>>& outputs,
    const ViewsDescriptor& descriptor,
    Optional<std::string&> reasonIfUnsupported) const {
    ignore_unused(descriptor);
    ignore_unused(outputs);
    return IsSupportedForDataTypeRef(
                        reasonIfUnsupported, input.GetDataType(), &TrueFunc<>, &TrueFunc<>);
}

=======
>>>>>>> 260076c5
bool NpuLayerSupport::IsStridedSliceSupported(const TensorInfo& input,
                                              const TensorInfo& output,
                                              const StridedSliceDescriptor& descriptor,
                                              Optional<std::string&> reasonIfUnsupported) const {
    bool supported = true;
    ignore_unused(output);
    ignore_unused(descriptor);
    supported &= IsSupportedForDataTypeRef(
        reasonIfUnsupported, input.GetDataType(), &TrueFunc<>, &TrueFunc<>);
    // TODO: Support the two params.
    supported &= descriptor.m_EllipsisMask == 0;
    supported &= descriptor.m_NewAxisMask == 0;
    return supported;
}

bool NpuLayerSupport::IsSubtractionSupported(const TensorInfo& input0,
                                             const TensorInfo& input1,
                                             const TensorInfo& output,
                                             Optional<std::string&> reasonIfUnsupported) const {
    bool supported = true;

    std::array<DataType, 3> supportedTypes = {
        DataType::Float32, DataType::QuantisedAsymm8, DataType::Float16
        // DataType::QuantisedSymm16
    };

    supported &= CheckSupportRule(TypeAnyOf(input0, supportedTypes),
                                  reasonIfUnsupported,
                                  "Npu subtraction: input 0 is not a supported type.");

    supported &= CheckSupportRule(TypeAnyOf(input1, supportedTypes),
                                  reasonIfUnsupported,
                                  "Npu subtraction: input 1 is not a supported type.");

    supported &= CheckSupportRule(TypeAnyOf(output, supportedTypes),
                                  reasonIfUnsupported,
                                  "Npu subtraction: output is not a supported type.");

    supported &= CheckSupportRule(TypesAreEqual(input0, input1),
                                  reasonIfUnsupported,
                                  "Npu subtraction: input 0 and Input 1 types are mismatched");

    supported &= CheckSupportRule(TypesAreEqual(input0, output),
                                  reasonIfUnsupported,
                                  "Npu subtraction: input and output types are mismatched");

    supported &=
        CheckSupportRule(ShapesAreBroadcastCompatible(input0, input1, output),
                         reasonIfUnsupported,
                         "Npu subtraction: shapes are not suitable for implicit broadcast.");

    return supported;
}

bool NpuLayerSupport::IsPreluSupported(const TensorInfo& input,
                                       const TensorInfo& alpha,
                                       const TensorInfo& output,
                                       Optional<std::string&> reasonIfUnsupported) const {
    bool supported = true;

    std::array<DataType, 3> supportedTypes{
        DataType::Float32, DataType::QuantisedAsymm8, DataType::Float16
        // DataType::QuantisedSymm16
    };

    supported &= CheckSupportRule(TypeAnyOf(input, supportedTypes),
                                  reasonIfUnsupported,
                                  "PReLU: input is not a supported type.");

    supported &= CheckSupportRule(TypeAnyOf(alpha, supportedTypes),
                                  reasonIfUnsupported,
                                  "PReLU: alpha is not a supported type.");

    supported &= CheckSupportRule(TypeAnyOf(output, supportedTypes),
                                  reasonIfUnsupported,
                                  "PReLU: output is not a supported type.");

    supported &= CheckSupportRule(TypesAreEqual(input, alpha, output),
                                  reasonIfUnsupported,
                                  "PReLU: input, alpha and output types are mismatched");

    supported &= CheckSupportRule(ShapesAreBroadcastCompatible(input, alpha, output),
                                  reasonIfUnsupported,
                                  "PReLU: shapes are not suitable for implicit broadcast");

    return supported;
}

bool NpuLayerSupport::IsTransposeConvolution2dSupported(const TensorInfo& input,
                                  const TensorInfo& output,
                                  const TransposeConvolution2dDescriptor& descriptor,
                                  const TensorInfo& weights,
                                  const Optional<TensorInfo>& biases,
                                  Optional<std::string&> reasonIfUnsupported) const {
    bool supported = false;
    //TODO: Currently no UT for this layer.
    // So set it to unsupport before validation.

    // Define supported types.
    std::array<DataType, 3> supportedTypes = {
        DataType::Float32, DataType::QuantisedAsymm8, DataType::Float16
        // DataType::QuantisedSymm16
    };

    supported &= CheckSupportRule(TypeAnyOf(input, supportedTypes),
              reasonIfUnsupported,
              "Reference transpose_convolution2d: input is not a supported type.");

    supported &= CheckSupportRule(TypeAnyOf(output, supportedTypes),
              reasonIfUnsupported,
              "Reference transpose_convolution2d: output is not a supported type.");

    supported &= CheckSupportRule(TypeAnyOf(weights, supportedTypes),
              reasonIfUnsupported,
              "Reference transpose_convolution2d: weights is not a supported type.");

    supported &= CheckSupportRule(TypesAreEqual(input, output),
              reasonIfUnsupported,
              "Reference transpose_convolution2d: input and output types mismatched.");

    supported &= CheckSupportRule(TypesAreEqual(input, weights),
              reasonIfUnsupported,
              "Reference transpose_convolution2d: input and weights types mismatched.");

    if (biases.has_value()) {
        std::array<DataType, 3> biasesSupportedTypes = {DataType::Float32, DataType::Signed32};
        supported &= CheckSupportRule(TypeAnyOf(biases.value(), biasesSupportedTypes),
                reasonIfUnsupported,
                "Reference transpose_convolution2d: biases is not a supported type.");
    }
    ignore_unused(descriptor);

    return supported;
}


}  // namespace armnn<|MERGE_RESOLUTION|>--- conflicted
+++ resolved
@@ -1508,20 +1508,6 @@
     return supported;
 }
 
-<<<<<<< HEAD
-bool NpuLayerSupport::IsSplitterSupported(
-    const TensorInfo& input,
-    const std::vector<std::reference_wrapper<TensorInfo>>& outputs,
-    const ViewsDescriptor& descriptor,
-    Optional<std::string&> reasonIfUnsupported) const {
-    ignore_unused(descriptor);
-    ignore_unused(outputs);
-    return IsSupportedForDataTypeRef(
-                        reasonIfUnsupported, input.GetDataType(), &TrueFunc<>, &TrueFunc<>);
-}
-
-=======
->>>>>>> 260076c5
 bool NpuLayerSupport::IsStridedSliceSupported(const TensorInfo& input,
                                               const TensorInfo& output,
                                               const StridedSliceDescriptor& descriptor,
