//
<<<<<<< HEAD
// Copyright © 2017 Arm Ltd and Contributors. All rights reserved.
=======
// Copyright © 2017 Arm Ltd. All rights reserved.
// Copyright 2020 NXP
>>>>>>> 93446158
// SPDX-License-Identifier: MIT
//

#include "SoftmaxTestImpl.hpp"

#include <QuantizeHelper.hpp>
#include <ResolveType.hpp>


#include <backendsCommon/CpuTensorHandle.hpp>

#include <backendsCommon/test/TensorCopyUtils.hpp>
#include <backendsCommon/test/WorkloadTestUtils.hpp>

#include <test/TensorHelpers.hpp>

#include <algorithm>

namespace
{

struct Simple3dSoftmaxOutputData
{
    const std::vector<float> outputData =
    {
        0.0964599f, 0.26220518f, 0.0964599f, 0.0964599f,
        0.15903549f, 0.0964599f, 0.0964599f, 0.0964599f
    };

    const armnn::TensorShape inputShape{ 1, 8, 1 };

    const std::vector<float> inputData =
    {
        0.0f, 1.0f, 0.0f, 0.0f,
        0.5f, 0.0f, 0.0f, 0.0f,
    };
};

struct Simple4dSoftmaxData
{
    const armnn::TensorShape inputShape{ 1, 8, 1, 1 };

    const std::vector<float> outputData =
    {
        0.0964599f, 0.26220518f, 0.0964599f, 0.0964599f,
        0.15903549f, 0.0964599f, 0.0964599f, 0.0964599f
    };

    const std::vector<float> inputData =
    {
         0.0f, 1.0f, 0.0f, 0.0f,
         0.5f, 0.0f, 0.0f, 0.0f
    };
};

template<armnn::DataType ArmnnType, std::size_t n, typename T = armnn::ResolveType<ArmnnType>>
LayerTestResult<T, n> SimpleSoftmaxBaseTestImpl(
    armnn::IWorkloadFactory& workloadFactory,
    const armnn::IBackendInternal::IMemoryManagerSharedPtr& memoryManager,
    float beta,
    const armnn::TensorShape& inputShape,
    const std::vector<float>& outputData,
    const std::vector<float>& inputData,
    int axis = -1)
{
    IgnoreUnused(memoryManager);
    using std::exp;

    const float qScale = 1.f / 256.f;
    const int qOffset = 0;

    armnn::TensorInfo inputTensorInfo;
    armnn::TensorInfo outputTensorInfo;

    inputTensorInfo = armnn::TensorInfo(inputShape, ArmnnType);
    inputTensorInfo.SetQuantizationScale(qScale);
    inputTensorInfo.SetQuantizationOffset(qOffset);

    outputTensorInfo = armnn::TensorInfo(inputShape, ArmnnType);
    outputTensorInfo.SetQuantizationScale(qScale);
    outputTensorInfo.SetQuantizationOffset(qOffset);

    LayerTestResult<T, n> ret(outputTensorInfo);

    // Each row is independently softmax'd.
    auto input = MakeTensor<T, n>(inputTensorInfo, armnnUtils::QuantizedVector<T>(inputData, qScale, qOffset));

    ARMNN_NO_DEPRECATE_WARN_BEGIN
    std::unique_ptr<armnn::ITensorHandle> inputHandle = workloadFactory.CreateTensorHandle(inputTensorInfo);
    std::unique_ptr<armnn::ITensorHandle> outputHandle = workloadFactory.CreateTensorHandle(outputTensorInfo);
    ARMNN_NO_DEPRECATE_WARN_END

    armnn::SoftmaxQueueDescriptor data;
    data.m_Parameters.m_Beta = beta;
    data.m_Parameters.m_Axis = axis;

    armnn::WorkloadInfo info;
    AddInputToWorkload(data, info, inputTensorInfo, inputHandle.get());
    AddOutputToWorkload(data, info, outputTensorInfo, outputHandle.get());

    std::unique_ptr<armnn::IWorkload> workload = workloadFactory.CreateSoftmax(data, info);

    inputHandle->Allocate();
    outputHandle->Allocate();
    CopyDataToITensorHandle(inputHandle.get(), input.origin());

    ARMNN_ASSERT(workload);

    ExecuteWorkload(*workload, memoryManager);

    CopyDataFromITensorHandle(ret.output.origin(), outputHandle.get());

    std::vector<T> expectedOutput = armnnUtils::QuantizedVector<T>(outputData, qScale, qOffset);
    ret.outputExpected = MakeTensor<T, n>(outputTensorInfo, expectedOutput);

    return ret;
}

template<armnn::DataType ArmnnType, typename T = armnn::ResolveType<ArmnnType>>
LayerTestResult<T, 2> SimpleSoftmaxTestImpl(
    armnn::IWorkloadFactory& workloadFactory,
    const armnn::IBackendInternal::IMemoryManagerSharedPtr& memoryManager,
    float beta)
{
    using std::exp;
    const armnn::TensorShape inputShape{ 2, 4 };

    float x0[4] = { exp((0.f - 1.0f) * beta), exp((1.0f - 1.0f) * beta),
                    exp((0.0f - 1.0f) * beta), exp((0.0f - 1.0f) * beta) };
    float sum0 = x0[0] + x0[1] + x0[2] + x0[3];
    float x1[4] = { exp((0.5f - 0.5f) * beta), exp((0.0f - 0.5f) * beta),
                    exp((0.0f - 0.5f) * beta), exp((0.0f - 0.5f) * beta) };
    float sum1 = x1[0] + x1[1] + x1[2] + x1[3];

    const std::vector<float> outputData = { x0[0] / sum0, x0[1] / sum0, x0[2] / sum0, x0[3] / sum0,
                                            x1[0] / sum1, x1[1] / sum1, x1[2] / sum1, x1[3] / sum1 };

    const std::vector<float> inputData =
            {
                0.f, 1.f, 0.f, 0.f,
                .5f, 0.f, 0.f, 0.f,
            };

    return SimpleSoftmaxBaseTestImpl<ArmnnType, 2>(workloadFactory, memoryManager, beta,
                                                   inputShape, outputData, inputData);
}

template<armnn::DataType ArmnnType, typename T = armnn::ResolveType<ArmnnType>>
LayerTestResult<T, 2> SimpleSoftmaxTestImpl(
        armnn::IWorkloadFactory& workloadFactory,
        const armnn::IBackendInternal::IMemoryManagerSharedPtr& memoryManager,
        float beta,
        int axis)
{
    armnn::TensorShape inputShape;
    std::vector<float> inputData;
    std::vector<float> outputData;
    switch (axis)
    {
    case -2:
    case 0:
        {
        inputShape = {5, 2};

        inputData =
                {
                        17.0f, -1.0f, 16.0f, -2.0f, 15.0f, -3.0f, 14.0f, -4.0f, 1.0f, -17.0f
                };

        outputData =
                {
                        0.643914213228014f, 0.643914213228014f, 0.236882800924671f, 0.236882800924671f,
                        0.087144312427294f,
                        0.087144312427294f, 0.032058600957022f, 0.032058600957022f, 0.0f,
                        0.0f
                };
        break;
        }
    case -1:
    case 1:
        {
        inputShape = {2, 5};

        inputData =
                {
                        17.0f, 16.0f, 15.0f, 14.0f, 1.0f, -1.0f, -2.0f, -3.0f, -4.0f, -17.0f
                };

        outputData =
                {
                        0.643914213228014f, 0.236882800924671f, 0.087144312427294f, 0.032058600957022f,
                        0.0f,
                        0.643914213228014f, 0.236882800924671f, 0.087144312427294f, 0.032058600957022f,
                        0.0f
                };
        break;
        }
    }
    return SimpleSoftmaxBaseTestImpl<ArmnnType, 2>(workloadFactory, memoryManager, beta,
                                                   inputShape, outputData, inputData, axis);
}

template<armnn::DataType ArmnnType, typename T = armnn::ResolveType<ArmnnType>>
LayerTestResult<T, 3> Simple3dSoftmaxTestImpl(
    armnn::IWorkloadFactory& workloadFactory,
    const armnn::IBackendInternal::IMemoryManagerSharedPtr& memoryManager,
    float beta,
    const armnn::TensorShape& inputShape,
    const std::vector<float>& outputData,
    const std::vector<float>& inputData,
    int axis = 1)
{
    return SimpleSoftmaxBaseTestImpl<ArmnnType, 3>(workloadFactory, memoryManager, beta,
                                                   inputShape, outputData, inputData, axis);
}

template<armnn::DataType ArmnnType, typename T = armnn::ResolveType<ArmnnType>>
LayerTestResult<T, 4> Simple4dSoftmaxTestImpl(
    armnn::IWorkloadFactory& workloadFactory,
    const armnn::IBackendInternal::IMemoryManagerSharedPtr& memoryManager,
    float beta,
    const armnn::TensorShape& inputShape,
    const std::vector<float>& outputData,
    const std::vector<float>& inputData,
    int axis = 1)
{

    return SimpleSoftmaxBaseTestImpl<ArmnnType, 4>(workloadFactory, memoryManager, beta,
                                                   inputShape, outputData, inputData, axis);
}

template<armnn::DataType ArmnnType, typename T = armnn::ResolveType<ArmnnType>>
LayerTestResult<T, 2> CompareSoftmaxTestImpl(
        armnn::IWorkloadFactory& workloadFactory,
        const armnn::IBackendInternal::IMemoryManagerSharedPtr& memoryManager,
        armnn::IWorkloadFactory& refWorkloadFactory,
        float beta)
{

    const int batchSize = 20;
    const int channels = 30;

    armnn::TensorInfo inputTensorInfo;
    armnn::TensorInfo outputTensorInfo;

    unsigned int inputShape[] = { batchSize, channels };

    inputTensorInfo = armnn::TensorInfo(2, inputShape, ArmnnType);
    outputTensorInfo = armnn::TensorInfo(2, inputShape, ArmnnType);
    float qScale = 1.f / 256.f;
    int qOffset = 0;
    inputTensorInfo.SetQuantizationScale(qScale);
    inputTensorInfo.SetQuantizationOffset(qOffset);
    outputTensorInfo.SetQuantizationScale(qScale);
    outputTensorInfo.SetQuantizationOffset(qOffset);


    LayerTestResult<T, 2> ret(outputTensorInfo);
    auto input = MakeRandomTensor<T, 2>(inputTensorInfo, 0xF00D, 0.0f, 1.0f);

    ARMNN_NO_DEPRECATE_WARN_BEGIN
    std::unique_ptr<armnn::ITensorHandle> inputHandle = workloadFactory.CreateTensorHandle(inputTensorInfo);
    std::unique_ptr<armnn::ITensorHandle> outputHandle = workloadFactory.CreateTensorHandle(outputTensorInfo);
    ARMNN_NO_DEPRECATE_WARN_END

    armnn::SoftmaxQueueDescriptor data;
    data.m_Parameters.m_Beta = beta;

    armnn::WorkloadInfo info;
    AddInputToWorkload(data, info, inputTensorInfo, inputHandle.get());
    AddOutputToWorkload(data, info, outputTensorInfo, outputHandle.get());

    ARMNN_NO_DEPRECATE_WARN_BEGIN
    std::unique_ptr<armnn::ITensorHandle> outputHandleRef = refWorkloadFactory.CreateTensorHandle(outputTensorInfo);
    std::unique_ptr<armnn::ITensorHandle> inputHandleRef = refWorkloadFactory.CreateTensorHandle(inputTensorInfo);
    ARMNN_NO_DEPRECATE_WARN_END

    armnn::SoftmaxQueueDescriptor refData = data;
    armnn::WorkloadInfo refInfo = info;
    SetWorkloadInput(refData, refInfo, 0, inputTensorInfo, inputHandleRef.get());
    SetWorkloadOutput(refData, refInfo, 0, outputTensorInfo, outputHandleRef.get());

    std::unique_ptr<armnn::IWorkload> workload = workloadFactory.CreateSoftmax(data, info);
    std::unique_ptr<armnn::IWorkload> workloadRef = refWorkloadFactory.CreateSoftmax(refData, refInfo);

    outputHandleRef->Allocate();
    inputHandleRef->Allocate();

    inputHandle->Allocate();
    outputHandle->Allocate();

    CopyDataToITensorHandle(inputHandle.get(), &input[0][0]);
    CopyDataToITensorHandle(inputHandleRef.get(), &input[0][0]);

    ExecuteWorkload(*workload, memoryManager);

    workloadRef->Execute();

    CopyDataFromITensorHandle(&ret.output[0][0], outputHandle.get());
    CopyDataFromITensorHandle(&ret.outputExpected[0][0], outputHandleRef.get());

    return ret;
}

} // anonymous namespace

LayerTestResult<float,2> SimpleSoftmaxTest(
    armnn::IWorkloadFactory& workloadFactory,
    const armnn::IBackendInternal::IMemoryManagerSharedPtr& memoryManager,
    float beta)
{
    return SimpleSoftmaxTestImpl<armnn::DataType::Float32>(workloadFactory, memoryManager, beta);
}

LayerTestResult<float,2> SimpleAxisSoftmaxTest(
        armnn::IWorkloadFactory& workloadFactory,
        const armnn::IBackendInternal::IMemoryManagerSharedPtr& memoryManager,
        float beta,
        int axis)
{
    return SimpleSoftmaxTestImpl<armnn::DataType::Float32>(workloadFactory, memoryManager, beta, axis);
}

LayerTestResult<float,3> Simple3dSoftmaxTest(
        armnn::IWorkloadFactory& workloadFactory,
        const armnn::IBackendInternal::IMemoryManagerSharedPtr& memoryManager,
        float beta)
{
    Simple3dSoftmaxOutputData data;
    return Simple3dSoftmaxTestImpl<armnn::DataType::Float32>(workloadFactory, memoryManager, beta,
                                                             data.inputShape, data.outputData, data.inputData);
}

LayerTestResult<float,3> Simple3dAxisSoftmaxTest(
        armnn::IWorkloadFactory& workloadFactory,
        const armnn::IBackendInternal::IMemoryManagerSharedPtr& memoryManager,
        float beta,
        int axis)
{
    armnn::TensorShape inputShape;
    std::vector<float> inputData;
    std::vector<float> outputData;
    switch (axis)
    {
    case -3:
    case 0:
        {
            inputShape = {5, 2, 2};

            inputData =
                    {
                            17.0f, -1.0f, 17.0f, -1.0f, 16.0f, -2.0f, 16.0f, -2.0f, 15.0f, -3.0f,

                            15.0f, -3.0f, 14.0f, -4.0f, 14.0f, -4.0f, 1.0f, -17.0f, 1.0f, -17.0f
                    };

            outputData =
                    {
                            0.643914213228014f, 0.643914213228014f, 0.643914213228014f, 0.643914213228014f,
                            0.236882800924671f,
                            0.236882800924671f, 0.236882800924671f, 0.236882800924671f, 0.087144312427294f,
                            0.087144312427294f,

                            0.087144312427294f, 0.087144312427294f, 0.032058600957022f, 0.032058600957022f,
                            0.032058600957022f,
                            0.032058600957022f, 0.0f, 0.0f, 0.0f,
                            0.0f
                    };
            break;
        }
    case -2:
    case 1:
        {
            inputShape = {2, 5, 2};

            inputData =
                    {
                            17.0f, -1.0f, 16.0f, -2.0f, 15.0f, -3.0f, 14.0f, -4.0f, 1.0f, -17.0f,

                            17.0f, -1.0f, 16.0f, -2.0f, 15.0f, -3.0f, 14.0f, -4.0f, 1.0f, -17.0f
                    };

            outputData =
                    {
                            0.643914213228014f, 0.643914213228014f, 0.236882800924671f, 0.236882800924671f,
                            0.087144312427294f,
                            0.087144312427294f, 0.032058600957022f, 0.032058600957022f, 0.0f,
                            0.0f,

                            0.643914213228014f, 0.643914213228014f, 0.236882800924671f, 0.236882800924671f,
                            0.087144312427294f,
                            0.087144312427294f, 0.032058600957022f, 0.032058600957022f, 0.0f,
                            0.0f
                    };
        break;
        }
    case -1:
    case 2:
        {
            inputShape = {2, 2, 5};

            inputData =
                    {
                            17.0f, 16.0f, 15.0f, 14.0f, 1.0f, -1.0f, -2.0f, -3.0f, -4.0f, -17.0f,
                            17.0f, 16.0f, 15.0f, 14.0f, 1.0f, -1.0f, -2.0f, -3.0f, -4.0f, -17.0f
                    };

            outputData =
                    {
                            0.643914213228014f, 0.236882800924671f, 0.087144312427294f, 0.032058600957022f,
                            0.0f,
                            0.643914213228014f, 0.236882800924671f, 0.087144312427294f, 0.032058600957022f,
                            0.0f,

                            0.643914213228014f, 0.236882800924671f, 0.087144312427294f, 0.032058600957022f,
                            0.0f,
                            0.643914213228014f, 0.236882800924671f, 0.087144312427294f, 0.032058600957022f,
                            0.0f
                    };
            break;
        }
    }

    return Simple3dSoftmaxTestImpl<armnn::DataType::Float32>(workloadFactory, memoryManager, beta,
                                                             inputShape, outputData, inputData, axis);
}

LayerTestResult<float,4> Simple4dSoftmaxTest(
        armnn::IWorkloadFactory& workloadFactory,
        const armnn::IBackendInternal::IMemoryManagerSharedPtr& memoryManager,
        float beta)
{
    Simple4dSoftmaxData data;
    return Simple4dSoftmaxTestImpl<armnn::DataType::Float32>(workloadFactory, memoryManager, beta, data.inputShape,
                                                             data.outputData, data.inputData);
}

LayerTestResult<float,4> Simple4dAxisSoftmaxTest(
        armnn::IWorkloadFactory& workloadFactory,
        const armnn::IBackendInternal::IMemoryManagerSharedPtr& memoryManager,
        float beta,
        int axis)
{
    armnn::TensorShape inputShape;
    std::vector<float> inputData;
    std::vector<float> outputData;
    switch (axis)
    {
    case -4:
    case 0:
        {
            inputShape = {5, 2, 2, 2};

            inputData =
                    {
                            17.0f, -1.0f, 17.0f, -1.0f, 17.0f, -1.0f, 17.0f, -1.0f, 16.0f, -2.0f,
                            16.0f, -2.0f, 16.0f, -2.0f, 16.0f, -2.0f, 15.0f, -3.0f, 15.0f, -3.0f,
                            15.0f, -3.0f, 15.0f, -3.0f, 14.0f, -4.0f, 14.0f, -4.0f, 14.0f, -4.0f,
                            14.0f, -4.0f, 1.0f, -17.0f, 1.0f, -17.0f, 1.0f, -17.0f, 1.0f, -17.0f
                    };

            outputData =
                    {
                            0.643914213228014f, 0.643914213228014f, 0.643914213228014f, 0.643914213228014f,
                            0.643914213228014f,
                            0.643914213228014f, 0.643914213228014f, 0.643914213228014f, 0.236882800924671f,
                            0.236882800924671f,
                            0.236882800924671f, 0.236882800924671f, 0.236882800924671f, 0.236882800924671f,
                            0.236882800924671f,
                            0.236882800924671f, 0.087144312427294f, 0.087144312427294f, 0.087144312427294f,
                            0.087144312427294f,

                            0.087144312427294f, 0.087144312427294f, 0.087144312427294f, 0.087144312427294f,
                            0.032058600957022f,
                            0.032058600957022f, 0.032058600957022f, 0.032058600957022f, 0.032058600957022f,
                            0.032058600957022f,
                            0.032058600957022f, 0.032058600957022f, 0.0f, 0.0f,
                            0.0f,
                            0.0f, 0.0f, 0.0f,
                            0.0f, 0.0f
                    };
            break;
        }
    case -3:
    case 1:
        {
            inputShape = {2, 5, 2, 2};

            inputData =
                    {
                            17.0f, -1.0f, 17.0f, -1.0f, 16.0f, -2.0f, 16.0f, -2.0f, 15.0f, -3.0f,
                            15.0f, -3.0f, 14.0f, -4.0f, 14.0f, -4.0f, 1.0f, -17.0f, 1.0f, -17.0f,
                            17.0f, -1.0f, 17.0f, -1.0f, 16.0f, -2.0f, 16.0f, -2.0f, 15.0f, -3.0f,
                            15.0f, -3.0f, 14.0f, -4.0f, 14.0f, -4.0f, 1.0f, -17.0f, 1.0f, -17.0f
                    };

            outputData =
                    {
                            0.643914213228014f, 0.643914213228014f, 0.643914213228014f, 0.643914213228014f,
                            0.236882800924671f,
                            0.236882800924671f, 0.236882800924671f, 0.236882800924671f, 0.087144312427294f,
                            0.087144312427294f,
                            0.087144312427294f, 0.087144312427294f, 0.032058600957022f, 0.032058600957022f,
                            0.032058600957022f,
                            0.032058600957022f, 0.0f, 0.0f, 0.0f,
                            0.0f,


                            0.643914213228014f, 0.643914213228014f, 0.643914213228014f, 0.643914213228014f,
                            0.236882800924671f,
                            0.236882800924671f, 0.236882800924671f, 0.236882800924671f, 0.087144312427294f,
                            0.087144312427294f,
                            0.087144312427294f, 0.087144312427294f, 0.032058600957022f, 0.032058600957022f,
                            0.032058600957022f,
                            0.032058600957022f, 0.0f, 0.0f, 0.0f,
                            0.0f
                    };
            break;
        }
    case -2:
    case 2:
        {
        inputShape = {2, 2, 5, 2};

        inputData =
                {
                        17.0f, -1.0f, 16.0f, -2.0f, 15.0f, -3.0f, 14.0f, -4.0f, 1.0f, -17.0f,
                        17.0f, -1.0f, 16.0f, -2.0f, 15.0f, -3.0f, 14.0f, -4.0f, 1.0f, -17.0f,
                        17.0f, -1.0f, 16.0f, -2.0f, 15.0f, -3.0f, 14.0f, -4.0f, 1.0f, -17.0f,
                        17.0f, -1.0f, 16.0f, -2.0f, 15.0f, -3.0f, 14.0f, -4.0f, 1.0f, -17.0f
                };

        outputData =
                {
                        0.643914213228014f, 0.643914213228014f, 0.236882800924671f, 0.236882800924671f,
                        0.087144312427294f,
                        0.087144312427294f, 0.032058600957022f, 0.032058600957022f, 0.0f,
                        0.0f,
                        0.643914213228014f, 0.643914213228014f, 0.236882800924671f, 0.236882800924671f,
                        0.087144312427294f,
                        0.087144312427294f, 0.032058600957022f, 0.032058600957022f, 0.0f,
                        0.0f,

                        0.643914213228014f, 0.643914213228014f, 0.236882800924671f, 0.236882800924671f,
                        0.087144312427294f,
                        0.087144312427294f, 0.032058600957022f, 0.032058600957022f, 0.0f,
                        0.0f,
                        0.643914213228014f, 0.643914213228014f, 0.236882800924671f, 0.236882800924671f,
                        0.087144312427294f,
                        0.087144312427294f, 0.032058600957022f, 0.032058600957022f, 0.0f,
                        0.0f
                };
        break;
        }
    case -1:
    case 3:
        {
            inputShape = {2, 2, 2, 5};

            inputData =
                    {
                            17.0f, 16.0f, 15.0f, 14.0f, 1.0f, -1.0f, -2.0f, -3.0f, -4.0f, -17.0f,
                            17.0f, 16.0f, 15.0f, 14.0f, 1.0f, -1.0f, -2.0f, -3.0f, -4.0f, -17.0f,
                            17.0f, 16.0f, 15.0f, 14.0f, 1.0f, -1.0f, -2.0f, -3.0f, -4.0f, -17.0f,
                            17.0f, 16.0f, 15.0f, 14.0f, 1.0f, -1.0f, -2.0f, -3.0f, -4.0f, -17.0f
                    };

            outputData =
                    {
                            0.643914213228014f, 0.236882800924671f, 0.087144312427294f, 0.032058600957022f,
                            0.0f,
                            0.643914213228014f, 0.236882800924671f, 0.087144312427294f, 0.032058600957022f,
                            0.0f,
                            0.643914213228014f, 0.236882800924671f, 0.087144312427294f, 0.032058600957022f,
                            0.0f,
                            0.643914213228014f, 0.236882800924671f, 0.087144312427294f, 0.032058600957022f,
                            0.0f,

                            0.643914213228014f, 0.236882800924671f, 0.087144312427294f, 0.032058600957022f,
                            0.0f,
                            0.643914213228014f, 0.236882800924671f, 0.087144312427294f, 0.032058600957022f,
                            0.0f,
                            0.643914213228014f, 0.236882800924671f, 0.087144312427294f, 0.032058600957022f,
                            0.0f,
                            0.643914213228014f, 0.236882800924671f, 0.087144312427294f, 0.032058600957022f,
                            0.0f
                    };
            break;
        }
    }

    return Simple4dSoftmaxTestImpl<armnn::DataType::Float32>(
        workloadFactory,
        memoryManager,
        beta,
        inputShape,
        outputData,
        inputData,
        axis);
}

LayerTestResult<uint8_t,2> SimpleSoftmaxUint8Test(
    armnn::IWorkloadFactory& workloadFactory,
    const armnn::IBackendInternal::IMemoryManagerSharedPtr& memoryManager,
    float beta)
{
    return SimpleSoftmaxTestImpl<armnn::DataType::QAsymmU8>(workloadFactory, memoryManager, beta);
}

LayerTestResult<uint8_t,3> Simple3dSoftmaxUint8Test(
        armnn::IWorkloadFactory& workloadFactory,
        const armnn::IBackendInternal::IMemoryManagerSharedPtr& memoryManager,
        float beta)
{
    Simple3dSoftmaxOutputData data;
    return Simple3dSoftmaxTestImpl<armnn::DataType::QAsymmU8>(
        workloadFactory,
        memoryManager,
        beta,
        data.inputShape,
        data.outputData,
        data.inputData);
}

LayerTestResult<uint8_t,4> Simple4dSoftmaxUint8Test(
        armnn::IWorkloadFactory& workloadFactory,
        const armnn::IBackendInternal::IMemoryManagerSharedPtr& memoryManager,
        float beta)
{
    Simple4dSoftmaxData data;

    return Simple4dSoftmaxTestImpl<armnn::DataType::QAsymmU8>(workloadFactory, memoryManager, beta,
                                                                     data.inputShape, data.outputData, data.inputData);
}

LayerTestResult<armnn::Half,2> SimpleSoftmaxFloat16Test(
        armnn::IWorkloadFactory& workloadFactory,
        const armnn::IBackendInternal::IMemoryManagerSharedPtr& memoryManager,
        float beta)
{
    return SimpleSoftmaxTestImpl<armnn::DataType::Float16>(workloadFactory, memoryManager, beta);
}

LayerTestResult<armnn::Half,3> Simple3dSoftmaxFloat16Test(
        armnn::IWorkloadFactory& workloadFactory,
        const armnn::IBackendInternal::IMemoryManagerSharedPtr& memoryManager,
        float beta)
{
    Simple3dSoftmaxOutputData data;
    return Simple3dSoftmaxTestImpl<armnn::DataType::Float16>(workloadFactory, memoryManager, beta,
                                                             data.inputShape, data.outputData, data.inputData);
}

LayerTestResult<armnn::Half,4> Simple4dSoftmaxFloat16Test(
        armnn::IWorkloadFactory& workloadFactory,
        const armnn::IBackendInternal::IMemoryManagerSharedPtr& memoryManager,
        float beta)
{
    Simple4dSoftmaxData data;
    return Simple4dSoftmaxTestImpl<armnn::DataType::Float16>(workloadFactory, memoryManager, beta,
                                                             data.inputShape, data.outputData, data.inputData);
}

LayerTestResult<int16_t,2> SimpleSoftmaxUint16Test(
        armnn::IWorkloadFactory& workloadFactory,
        const armnn::IBackendInternal::IMemoryManagerSharedPtr& memoryManager,
        float beta)
{
    return SimpleSoftmaxTestImpl<armnn::DataType::QSymmS16>(workloadFactory, memoryManager, beta);
}

LayerTestResult<int16_t,3> Simple3dSoftmaxUint16Test(
        armnn::IWorkloadFactory& workloadFactory,
        const armnn::IBackendInternal::IMemoryManagerSharedPtr& memoryManager,
        float beta)
{
    Simple3dSoftmaxOutputData data;
    return Simple3dSoftmaxTestImpl<armnn::DataType::QSymmS16>(workloadFactory, memoryManager, beta,
                                                                     data.inputShape, data.outputData, data.inputData);
}

LayerTestResult<int16_t,4> Simple4dSoftmaxUint16Test(
        armnn::IWorkloadFactory& workloadFactory,
        const armnn::IBackendInternal::IMemoryManagerSharedPtr& memoryManager,
        float beta)
{
    Simple4dSoftmaxData data;

    return Simple4dSoftmaxTestImpl<armnn::DataType::QSymmS16>(workloadFactory, memoryManager, beta,
                                                                     data.inputShape, data.outputData, data.inputData);
}

LayerTestResult<float,2> CompareSoftmaxTest(
    armnn::IWorkloadFactory& workloadFactory,
    const armnn::IBackendInternal::IMemoryManagerSharedPtr& memoryManager,
    armnn::IWorkloadFactory& refWorkloadFactory,
    float beta)
{
    return CompareSoftmaxTestImpl<armnn::DataType::Float32>(
        workloadFactory, memoryManager, refWorkloadFactory, beta);
}

LayerTestResult<uint8_t,2> CompareSoftmaxUint8Test(
    armnn::IWorkloadFactory& workloadFactory,
    const armnn::IBackendInternal::IMemoryManagerSharedPtr& memoryManager,
    armnn::IWorkloadFactory& refWorkloadFactory,
    float beta)
{
    return CompareSoftmaxTestImpl<armnn::DataType::QAsymmU8>(
        workloadFactory, memoryManager, refWorkloadFactory, beta);
}<|MERGE_RESOLUTION|>--- conflicted
+++ resolved
@@ -1,10 +1,6 @@
 //
-<<<<<<< HEAD
 // Copyright © 2017 Arm Ltd and Contributors. All rights reserved.
-=======
-// Copyright © 2017 Arm Ltd. All rights reserved.
 // Copyright 2020 NXP
->>>>>>> 93446158
 // SPDX-License-Identifier: MIT
 //
 
