//
// Copyright © 2017 Arm Ltd. All rights reserved.
// SPDX-License-Identifier: MIT
//

#pragma once

/// Macro utils
#define STRINGIFY_VALUE(s) STRINGIFY_MACRO(s)
#define STRINGIFY_MACRO(s) #s

// ArmNN version components
<<<<<<< HEAD
#define ARMNN_MAJOR_VERSION 22
#define ARMNN_MINOR_VERSION 0
#define ARMNN_PATCH_VERSION 0
=======
#define ARMNN_MAJOR_VERSION 20
#define ARMNN_MINOR_VERSION 02
#define ARMNN_PATCH_VERSION 00
>>>>>>> 03e43931

/// ARMNN_VERSION: "X.Y.Z"
/// where:
///   X = Major version number
///   Y = Minor version number
///   Z = Patch version number
#define ARMNN_VERSION STRINGIFY_VALUE(ARMNN_MAJOR_VERSION) "." \
                      STRINGIFY_VALUE(ARMNN_MINOR_VERSION) "." \
                      STRINGIFY_VALUE(ARMNN_PATCH_VERSION)<|MERGE_RESOLUTION|>--- conflicted
+++ resolved
@@ -10,15 +10,9 @@
 #define STRINGIFY_MACRO(s) #s
 
 // ArmNN version components
-<<<<<<< HEAD
-#define ARMNN_MAJOR_VERSION 22
-#define ARMNN_MINOR_VERSION 0
-#define ARMNN_PATCH_VERSION 0
-=======
 #define ARMNN_MAJOR_VERSION 20
-#define ARMNN_MINOR_VERSION 02
+#define ARMNN_MINOR_VERSION 08
 #define ARMNN_PATCH_VERSION 00
->>>>>>> 03e43931
 
 /// ARMNN_VERSION: "X.Y.Z"
 /// where:
