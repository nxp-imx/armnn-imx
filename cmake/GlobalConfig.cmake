#
# Copyright © 2020 Arm Ltd and Contributors. All rights reserved.
# Copyright 2020-2021 NXP
# SPDX-License-Identifier: MIT
#
option(BUILD_ONNX_PARSER "Build Onnx parser" OFF)
option(BUILD_UNIT_TESTS "Build unit tests" ON)
option(BUILD_TESTS "Build test applications" OFF)
option(BUILD_FOR_COVERAGE "Use no optimization and output .gcno and .gcda files" OFF)
option(ARMCOMPUTENEON "Build with ARM Compute NEON support" OFF)
option(ARMCOMPUTECL "Build with ARM Compute OpenCL support" OFF)
option(ARMNNREF "Build with ArmNN reference support" ON)
option(VSI_NPU "Build with VsiNpu support" OFF)
option(PROFILING_BACKEND_STREAMLINE "Forward the armNN profiling events to DS-5/Streamline as annotations" OFF)
# options used for heap profiling and leak checking
option(HEAP_PROFILING "Build with heap profiling enabled" OFF)
option(LEAK_CHECKING "Build with leak checking enabled" OFF)
option(GPERFTOOLS_ROOT "Location where the gperftools 'include' and 'lib' folders to be found" Off)
# options used for tensorflow lite support
option(BUILD_TF_LITE_PARSER "Build Tensorflow Lite parser" OFF)
option(BUILD_ARMNN_SERIALIZER "Build Armnn Serializer" OFF)
option(BUILD_ACCURACY_TOOL "Build Accuracy Tool" OFF)
option(FLATC_DIR "Path to Flatbuffers compiler" OFF)
option(TF_LITE_GENERATED_PATH "Tensorflow lite generated C++ schema location" OFF)
option(FLATBUFFERS_ROOT "Location where the flatbuffers 'include' and 'lib' folders to be found" Off)
option(DYNAMIC_BACKEND_PATHS "Colon seperated list of paths where to load the dynamic backends from" "")
option(SAMPLE_DYNAMIC_BACKEND "Include the sample dynamic backend and its tests in the build" OFF)
option(BUILD_GATORD_MOCK "Build the Gatord simulator for external profiling testing." ON)
option(BUILD_TIMELINE_DECODER "Build the Timeline Decoder for external profiling." ON)
option(BUILD_BASE_PIPE_SERVER "Build the server to handle external profiling pipe traffic" ON)
option(BUILD_PYTHON_WHL "Build Python wheel package" OFF)
option(BUILD_PYTHON_SRC "Build Python source package" OFF)
option(BUILD_STATIC_PIPE_LIBS "Build Static PIPE libraries" OFF)
option(BUILD_PIPE_ONLY "Build the PIPE libraries only" OFF)
option(BUILD_ARMNN_TFLITE_DELEGATE "Build the Arm NN TfLite delegate" OFF)

include(SelectLibraryConfigurations)

set(COMPILER_IS_GNU_LIKE 0)
if(${CMAKE_CXX_COMPILER_ID} STREQUAL GNU OR
   ${CMAKE_CXX_COMPILER_ID} STREQUAL Clang OR
   ${CMAKE_CXX_COMPILER_ID} STREQUAL AppleClang)
    set(COMPILER_IS_GNU_LIKE 1)
endif()

# Enable CCache if available and not disabled
option(USE_CCACHE "USE_CCACHE" ON)
find_program(CCACHE_FOUND ccache)
if(CCACHE_FOUND AND USE_CCACHE)
    get_property(rule_launch_compile DIRECTORY PROPERTY RULE_LAUNCH_COMPILE)
    set_property(DIRECTORY PROPERTY RULE_LAUNCH_COMPILE "CCACHE_CPP2=yes ${rule_launch_compile} ccache")
endif()

# Enable distcc if available and not disabled
option(USE_DISTCC "USE_DISTCC" OFF)
find_program(DISTCC_FOUND distcc)
if(DISTCC_FOUND AND USE_DISTCC)
    get_property(rule_launch_compile DIRECTORY PROPERTY RULE_LAUNCH_COMPILE)
    set_property(DIRECTORY PROPERTY RULE_LAUNCH_COMPILE "${rule_launch_compile} distcc")
endif()

# Set to release configuration by default
if(NOT CMAKE_BUILD_TYPE)
    set(CMAKE_BUILD_TYPE "Release")
endif()

# Compiler flags that are always set
set(CMAKE_POSITION_INDEPENDENT_CODE ON)
if(COMPILER_IS_GNU_LIKE)
    set(CMAKE_CXX_FLAGS "${CMAKE_CXX_FLAGS} -std=c++14 -Wall -Wextra -Werror -Wold-style-cast -Wno-missing-braces -Wconversion -Wsign-conversion -Wno-deprecated-declarations -Wno-unused-parameter")
elseif(${CMAKE_CXX_COMPILER_ID} STREQUAL MSVC)
	# Disable C4996 (use of deprecated identifier) due to https://developercommunity.visualstudio.com/content/problem/252574/deprecated-compilation-warning-for-virtual-overrid.html
    set(CMAKE_CXX_FLAGS "${CMAKE_CXX_FLAGS} /EHsc /MP /wd4996")
    add_definitions(-DNO_STRICT=1)
endif()
if("${CMAKE_SYSTEM_NAME}" STREQUAL Android)
    # -lz is necessary for when building with ACL set with compressed kernels
    set(CMAKE_EXE_LINKER_FLAGS "${CMAKE_EXE_LINKER_FLAGS} -llog -lz")
    set(CMAKE_SHARED_LINKER_FLAGS "${CMAKE_SHARED_LINKER_FLAGS} -llog -lz")
endif()

# Compiler flags for Release builds
set(CMAKE_CXX_FLAGS_RELEASE "${CMAKE_CXX_FLAGS_RELEASE} -DNDEBUG")
if(COMPILER_IS_GNU_LIKE)
    set(CMAKE_CXX_FLAGS_RELEASE "${CMAKE_CXX_FLAGS_RELEASE} -O3")
elseif(${CMAKE_CXX_COMPILER_ID} STREQUAL MSVC)
    set(CMAKE_CXX_FLAGS_RELEASE "${CMAKE_CXX_FLAGS_RELEASE} /MD /O2")
endif()

# Compiler flags for Debug builds
if(COMPILER_IS_GNU_LIKE)
    set(CMAKE_CXX_FLAGS_DEBUG "${CMAKE_CXX_FLAGS_DEBUG} -g -O0")
elseif(${CMAKE_CXX_COMPILER_ID} STREQUAL MSVC)
    set(CMAKE_CXX_FLAGS_DEBUG "${CMAKE_CXX_FLAGS_DEBUG} /MDd /ZI /Od")
    # Disable SAFESEH which is necessary for Edit and Continue to work
    set(CMAKE_EXE_LINKER_FLAGS_DEBUG  "${CMAKE_EXE_LINKER_FLAGS_DEBUG} /SAFESEH:NO")
    set(CMAKE_SHARED_LINKER_FLAGS_DEBUG  "${CMAKE_EXE_LINKER_FLAGS_DEBUG} /SAFESEH:NO")
endif()

# Modify RelWithDebInfo so that NDEBUG isn't defined.
# This enables asserts.
if (COMPILER_IS_GNU_LIKE)
    string(REPLACE "-DNDEBUG" "" CMAKE_CXX_FLAGS_RELWITHDEBINFO "${CMAKE_CXX_FLAGS_RELWITHDEBINFO}")
elseif (${CMAKE_CXX_COMPILER_ID} STREQUAL MSVC)
    string(REPLACE "/DNDEBUG" "" CMAKE_CXX_FLAGS_RELWITHDEBINFO "${CMAKE_CXX_FLAGS_RELWITHDEBINFO}")
endif()

# Compiler flags for code coverage measurements
if(BUILD_FOR_COVERAGE)
    if(NOT CMAKE_BUILD_TYPE EQUAL "Debug")
        message(WARNING "BUILD_FOR_COVERAGE set so forcing to Debug build")
        set(CMAKE_BUILD_TYPE "Debug")
    endif()

    set(CMAKE_EXE_LINKER_FLAGS  "${CMAKE_EXE_LINKER_FLAGS} --coverage")
    set(CMAKE_CXX_FLAGS "${CMAKE_CXX_FLAGS} --coverage")
endif()

if(BUILD_FOR_COVERAGE AND NOT BUILD_UNIT_TESTS)
    message(WARNING "BUILD_FOR_COVERAGE set but not BUILD_UNIT_TESTS, so code coverage will not be able to run")
endif()

set(CMAKE_MODULE_PATH ${CMAKE_CURRENT_SOURCE_DIR}/cmake/modules ${CMAKE_MODULE_PATH})

set(CMAKE_FIND_ROOT_PATH "${CMAKE_FIND_ROOT_PATH};${ARMNN_ROOT};${BOOST_ROOT}")

include(CMakeFindDependencyMacro)

if (NOT BUILD_PIPE_ONLY)
<<<<<<< HEAD
=======
  # Boost
  message(STATUS "Finding Boost")
  if(SHARED_BOOST)
    add_definitions(-DBOOST_ALL_DYN_LINK)
    set(Boost_USE_STATIC_LIBS OFF)
  else()
    set(Boost_USE_STATIC_LIBS ON)
  endif()
  if (BUILD_UNIT_TESTS)
    add_definitions("-DBOOST_ALL_NO_LIB") # Turn off auto-linking as we specify the libs manually
    find_package(Boost 1.59 REQUIRED COMPONENTS unit_test_framework program_options)
    include_directories(SYSTEM "${Boost_INCLUDE_DIRS}")
    link_directories(${Boost_LIBRARY_DIRS})
    message(STATUS "Boost headers are located at: ${Boost_INCLUDE_DIRS}")
    message(STATUS "Boost library are located at: ${Boost_LIBRARY_DIRS}")
  endif()
endif()

if (NOT BUILD_PIPE_ONLY)
>>>>>>> c1940970
  # cxxopts (Alternative to boost::program_options)
  find_path(CXXOPTS_INCLUDE cxxopts/cxxopts.hpp PATHS third-party NO_CMAKE_FIND_ROOT_PATH)
  include_directories(SYSTEM "${CXXOPTS_INCLUDE}")
endif()

if (NOT BUILD_PIPE_ONLY)
  # ghc (Alternative to boost::filesystem)
  find_path(GHC_INCLUDE ghc/filesystem.hpp PATHS third-party NO_CMAKE_FIND_ROOT_PATH)
  include_directories(SYSTEM "${GHC_INCLUDE}")
endif()

# pthread
find_dependency(Threads)

# Favour the protobuf passed on command line
if(BUILD_ONNX_PARSER)
    find_library(PROTOBUF_LIBRARY_DEBUG NAMES "protobufd"
        PATHS ${PROTOBUF_ROOT}/lib
        NO_DEFAULT_PATH NO_CMAKE_FIND_ROOT_PATH)
    find_library(PROTOBUF_LIBRARY_DEBUG NAMES "protobufd")

    find_library(PROTOBUF_LIBRARY_RELEASE NAMES "protobuf"
        PATHS ${PROTOBUF_ROOT}/lib
        NO_DEFAULT_PATH NO_CMAKE_FIND_ROOT_PATH)
    find_library(PROTOBUF_LIBRARY_RELEASE NAMES "protobuf")

    select_library_configurations(PROTOBUF)

    find_path(PROTOBUF_INCLUDE_DIRS "google/protobuf/message.h"
              PATHS ${PROTOBUF_ROOT}/include
              NO_DEFAULT_PATH NO_CMAKE_FIND_ROOT_PATH)
    find_path(PROTOBUF_INCLUDE_DIRS "google/protobuf/message.h")

    include_directories(SYSTEM "${PROTOBUF_INCLUDE_DIRS}")
    add_definitions(-DPROTOBUF_USE_DLLS)

    add_definitions(-DARMNN_ONNX_PARSER)

    find_path(ONNX_GENERATED_SOURCES "onnx/onnx.pb.cc")

    # C++ headers generated for onnx protobufs
    include_directories(SYSTEM "${ONNX_GENERATED_SOURCES}")
endif()

if(BUILD_ARMNN_TFLITE_DELEGATE)
    add_definitions(-DARMNN_TFLITE_DELEGATE)
endif()
# Flatbuffers support for TF Lite and Armnn Serializer
if(BUILD_TF_LITE_PARSER OR BUILD_ARMNN_SERIALIZER)
    # verify we have a valid flatbuffers include path
    set(FLATBUFFERS_INCLUDE_PATH "${FLATBUFFERS_ROOT}/include")
    message(STATUS "Flatbuffers headers are located at: ${FLATBUFFERS_INCLUDE_PATH}")

    find_library(FLATBUFFERS_LIBRARY
                 NAMES libflatbuffers.a flatbuffers
                 HINTS ${FLATBUFFERS_ROOT}/lib /usr/local/lib /usr/lib)

    message(STATUS "Flatbuffers library are located at: ${FLATBUFFERS_LIBRARY}")
endif()

# Flatbuffers schema support for TF Lite
if(BUILD_TF_LITE_PARSER)
    find_path(TF_LITE_SCHEMA_INCLUDE_PATH
              schema_generated.h
              HINTS ${TF_LITE_GENERATED_PATH})

    message(STATUS "Tf Lite generated header found at: ${TF_LITE_SCHEMA_INCLUDE_PATH}")

    add_definitions(-DARMNN_TF_LITE_PARSER)
endif()

if(BUILD_ARMNN_SERIALIZER)
    add_definitions(-DARMNN_SERIALIZER)
    add_definitions(-DARMNN_SERIALIZER_SCHEMA_PATH="${CMAKE_CURRENT_SOURCE_DIR}/src/armnnSerializer/ArmnnSchema.fbs")
endif()

include_directories(${CMAKE_CURRENT_SOURCE_DIR}/include)
include_directories(${CMAKE_CURRENT_SOURCE_DIR}/profiling)

# ARM Compute
# Note that ARM Compute has a different folder layout depending on the branch but also on
# whether it comes from a prepackaged archive (this is why we add several hints below)
if(ARMCOMPUTENEON OR ARMCOMPUTECL)
    find_path(ARMCOMPUTE_INCLUDE arm_compute/core/CL/OpenCL.h
              PATHS ${ARMCOMPUTE_ROOT}/include
              PATHS ${ARMCOMPUTE_ROOT}/applications/arm_compute
              PATHS ${ARMCOMPUTE_ROOT}
              NO_DEFAULT_PATH NO_CMAKE_FIND_ROOT_PATH)
    find_path(ARMCOMPUTE_INCLUDE arm_compute/core/CL/OpenCL.h)
    include_directories(SYSTEM "${ARMCOMPUTE_INCLUDE}")

    # Find the Arm Compute libraries if not already specified (the user may have already defined this in advance,
    # e.g. if building clframework as a dependent cmake project)
    if (NOT DEFINED ARMCOMPUTE_LIBRARIES)
        # We link to the static variant so that customers don't need to find and build a compatible version of clframework.
        # First try the folders specified ARMCOMPUTE_BUILD_DIR (with PATH_SUFFIXES for
        # Windows builds)
        if ((NOT DEFINED ARMCOMPUTE_BUILD_DIR) AND (DEFINED ARMCOMPUTE_ROOT))
            # Default build directory for ComputeLibrary is under the root
            set(ARMCOMPUTE_BUILD_DIR ${ARMCOMPUTE_ROOT}/build)
        endif()

        find_library(ARMCOMPUTE_LIBRARY_DEBUG NAMES arm_compute-static
                     PATHS ${ARMCOMPUTE_BUILD_DIR}
                     PATH_SUFFIXES "Debug"
                     NO_DEFAULT_PATH NO_CMAKE_FIND_ROOT_PATH)
        find_library(ARMCOMPUTE_LIBRARY_RELEASE NAMES arm_compute-static
                     PATHS ${ARMCOMPUTE_BUILD_DIR}
                     PATH_SUFFIXES "Release"
                     NO_DEFAULT_PATH NO_CMAKE_FIND_ROOT_PATH)
        find_library(ARMCOMPUTE_CORE_LIBRARY_DEBUG NAMES arm_compute_core-static
                     PATHS ${ARMCOMPUTE_BUILD_DIR}
                     PATH_SUFFIXES "Debug"
                     NO_DEFAULT_PATH NO_CMAKE_FIND_ROOT_PATH)
        find_library(ARMCOMPUTE_CORE_LIBRARY_RELEASE NAMES arm_compute_core-static
                     PATHS ${ARMCOMPUTE_BUILD_DIR}
                     PATH_SUFFIXES "Release"
                     NO_DEFAULT_PATH NO_CMAKE_FIND_ROOT_PATH)

        # In case it wasn't there, try a default search (will work in cases where
        # the library has been installed into a standard location)
        find_library(ARMCOMPUTE_LIBRARY_DEBUG NAMES arm_compute-static)
        find_library(ARMCOMPUTE_LIBRARY_RELEASE NAMES arm_compute-static)
        find_library(ARMCOMPUTE_CORE_LIBRARY_DEBUG NAMES arm_compute_core-static)
        find_library(ARMCOMPUTE_CORE_LIBRARY_RELEASE NAMES arm_compute_core-static)

        # In case it wasn't there, try the dynamic libraries
        # This case will get used in a linux setup where the Compute Library
        # has been installed in a standard system library path as a dynamic library
        find_library(ARMCOMPUTE_LIBRARY_DEBUG NAMES arm_compute)
        find_library(ARMCOMPUTE_LIBRARY_RELEASE NAMES arm_compute)
        find_library(ARMCOMPUTE_CORE_LIBRARY_DEBUG NAMES arm_compute_core)
        find_library(ARMCOMPUTE_CORE_LIBRARY_RELEASE NAMES arm_compute_core)

        set(ARMCOMPUTE_LIBRARIES
            debug ${ARMCOMPUTE_LIBRARY_DEBUG} ${ARMCOMPUTE_CORE_LIBRARY_DEBUG}
            optimized ${ARMCOMPUTE_LIBRARY_RELEASE} ${ARMCOMPUTE_CORE_LIBRARY_RELEASE} )
    endif()
endif()

# ARM Compute NPU backend
if (VSI_NPU)
    if (NOT DEFINED VSI_NPU_LIBRARIES)
        # The following files are checked during search for include dirs. This makes sure 
        # there is correct directory structure and that at least one valid file exists.
        set(OPENVX_HEADER_FILE "VX/vx.h")
        set(OVXLIB_HEADER_FILE "vsi_nn_pub.h")
        set(NNRT_HEADER_FILE "nnrt/ovxlib_delegate.hpp")

        # NO_CMAKE_FIND_ROOT_PATH makes sure that we only search in provided directory and
        # do not modify ROOT path using CMAKE_FIND_ROOT_PATH. If we do not find includes/libs
        # using CMAKE_FIND_ROOT_PATH we still try paths with modified root.
        #
        # Also note that search is attempted only when variables are not defined, i.e. when
        # they are NOT forced by the user.
        #
        # We may also use env variables.

        if (NOT DEFINED OPENVX_DRIVER_INCLUDE)
            find_path(OPENVX_DRIVER_INCLUDE VX/vx.h
                    PATHS ${OPENVX_DRIVER_ROOT} $ENV{OPENVX_DRIVER_ROOT}
                    PATH_SUFFIXES include inc
                    NO_CMAKE_FIND_ROOT_PATH)
            if(NOT OPENVX_DRIVER_INCLUDE)
                find_path(OPENVX_DRIVER_INCLUDE VX/vx.h
                          PATHS "/usr/include" "/usr/local/include")
            endif()
        endif()
        message(STATUS "OpenVX headers are located at: ${OPENVX_DRIVER_INCLUDE}")

        if (NOT DEFINED OPENVX_DRIVER_LIB)
            find_library(OPENVX_DRIVER_LIB NAMES OpenVX
                        PATHS ${OPENVX_DRIVER_ROOT} $ENV{OPENVX_DRIVER_ROOT}
                        PATH_SUFFIXES lib drivers lib64
                        NO_CMAKE_FIND_ROOT_PATH)
            if(NOT OPENVX_DRIVER_LIB)
                find_library(OPENVX_DRIVER_LIB NAMES OpenVX
                             PATHS "/usr/lib" "/usr/local/lib" "/usr/local/lib64")
                
            endif()
            # we look for libOpenVX, libOpenVXU and libGAL which should all be in the
            # same directory
            get_filename_component(OPENVX_DRIVER_LIB ${OPENVX_DRIVER_LIB} DIRECTORY)
        endif()
        message(STATUS "OpenVX library located at: ${OPENVX_DRIVER_LIB}")

        if (NOT DEFINED OVXLIB_INCLUDE)
            find_path(OVXLIB_INCLUDE "${OVXLIB_HEADER_FILE}"
                    PATHS ${OVXLIB_ROOT} $ENV{OVXLIB_ROOT} ${OPENVX_DRIVER_ROOT} $ENV{OPENVX_DRIVER_ROOT}
                    PATH_SUFFIXES include include/OVXLIB OVXLIB inc inc/OVXLIB
                    NO_CMAKE_FIND_ROOT_PATH)
            if(NOT OVXLIB_INCLUDE)
                find_path(OVXLIB_INCLUDE "${OVXLIB_HEADER_FILE}"
                        PATHS "/usr/include" "/usr/local/include"
                        PATH_SUFFIXES OVXLIB)
            endif()
        endif()
        message(STATUS "Ovxlib headers are located at: ${OVXLIB_INCLUDE}")

        if (NOT DEFINED OVXLIB_LIB)
            find_library(OVXLIB_LIB NAMES ovxlib
                        PATHS ${OVXLIB_ROOT} $ENV{OVXLIB_ROOT} ${OPENVX_DRIVER_ROOT} $ENV{OPENVX_DRIVER_ROOT}
                        PATH_SUFFIXES lib drivers lib64
                        NO_CMAKE_FIND_ROOT_PATH)
            if(NOT OVXLIB_LIB)
                find_library(OVXLIB_LIB NAMES ovxlib
                             PATHS "/usr/lib" "/usr/local/lib" "/usr/local/lib64")
            endif()
        endif()
        message(STATUS "Ovxlib library located at: ${OVXLIB_LIB}")

        if (NOT DEFINED NNRT_INCLUDE)
            find_path(NNRT_INCLUDE "${NNRT_HEADER_FILE}"
                    PATHS ${NNRT_ROOT} $ENV{NNRT_ROOT} ${OPENVX_DRIVER_ROOT} $ENV{OPENVX_DRIVER_ROOT}
                    PATH_SUFFIXES include inc
                    NO_CMAKE_FIND_ROOT_PATH)
            if(NOT NNRT_INCLUDE)
                find_path(NNRT_INCLUDE "${NNRT_HEADER_FILE}"
                        PATHS "/usr/include" "/usr/local/include")
            endif()            
        endif()
        set(NNRT_INCLUDE_2 ${NNRT_INCLUDE}/nnrt)
        message(STATUS "NNRT headers are located at: ${NNRT_INCLUDE}")
        message(STATUS "NNRT(2) headers are located at: ${NNRT_INCLUDE_2}")

        if (NOT DEFINED NNRT_LIB)
            find_library(NNRT_LIB NAMES nnrt
                        PATHS ${NNRT_ROOT} $ENV{NNRT_ROOT} ${OPENVX_DRIVER_ROOT} $ENV{OPENVX_DRIVER_ROOT}
                        PATH_SUFFIXES lib drivers lib64
                        NO_CMAKE_FIND_ROOT_PATH)
            if(NOT NNRT_LIB)
                find_library(NNRT_LIB NAMES nnrt
                             PATHS "/usr/lib" "/usr/local/lib" "/usr/local/lib64")
            endif()
        endif()
        message(STATUS "NNRT library located at: ${NNRT_LIB}")

        include_directories(SYSTEM ${OPENVX_DRIVER_INCLUDE} ${NNRT_INCLUDE} ${NNRT_INCLUDE_2} ${OVXLIB_INCLUDE})
        link_libraries(-L${NNRT_LIB} -L${OVXLIB_LIB} -L${OPENVX_DRIVER_LIB})
        set(VSI_NPU_LIBRARIES ovxlib nnrt OpenVX OpenVXU GAL)
    endif()
endif()

# ARM Compute NEON backend
if(ARMCOMPUTENEON)
    # Add preprocessor definition for ARM Compute NEON
    add_definitions(-DARMCOMPUTENEON_ENABLED)
    # The ARM Compute headers contain some NEON intrinsics, so we need to build armnn with NEON support on armv7
    if(${CMAKE_SYSTEM_PROCESSOR} MATCHES armv7 AND COMPILER_IS_GNU_LIKE)
        set(CMAKE_CXX_FLAGS "${CMAKE_CXX_FLAGS} -mfpu=neon")
    endif()
endif()

# ARM Compute OpenCL backend
if(ARMCOMPUTECL)
    # verify we have a valid flatbuffers include path
    find_path(FLATBUFFERS_INCLUDE_PATH flatbuffers/flatbuffers.h
              HINTS ${FLATBUFFERS_ROOT}/include /usr/local/include /usr/include)

    message(STATUS "Flatbuffers headers are located at: ${FLATBUFFERS_INCLUDE_PATH}")

    find_library(FLATBUFFERS_LIBRARY
                 NAMES libflatbuffers.a flatbuffers
                 HINTS ${FLATBUFFERS_ROOT}/lib /usr/local/lib /usr/lib)

    message(STATUS "Flatbuffers library located at: ${FLATBUFFERS_LIBRARY}")

    # Always use Arm compute library OpenCL headers
    find_path(OPENCL_INCLUDE CL/cl2.hpp
              PATHS ${ARMCOMPUTE_ROOT}/include
              NO_DEFAULT_PATH NO_CMAKE_FIND_ROOT_PATH)

    # Link against libOpenCL in opencl-1.2-stubs, but don't search there at runtime
    link_libraries(-L${ARMCOMPUTE_BUILD_DIR}/opencl-1.2-stubs)
    set(OPENCL_LIBRARIES OpenCL)

    include_directories(SYSTEM ${OPENCL_INCLUDE})

    # Add preprocessor definition for ARM Compute OpenCL
    add_definitions(-DARMCOMPUTECL_ENABLED)

    set(CMAKE_CXX_FLAGS_DEBUG "${CMAKE_CXX_FLAGS_DEBUG} -DARM_COMPUTE_DEBUG_ENABLED")
endif()

# Used by both Arm Compute backends, but should be added
# to the search path after the system directories if necessary
if(ARMCOMPUTENEON OR ARMCOMPUTECL)
    find_path(HALF_INCLUDE half/half.hpp)
    find_path(HALF_INCLUDE half/half.hpp
              PATHS ${ARMCOMPUTE_ROOT}/include
              NO_DEFAULT_PATH NO_CMAKE_FIND_ROOT_PATH)
    include_directories(SYSTEM ${HALF_INCLUDE})
endif()

# ArmNN reference backend
if(ARMNNREF)
    add_definitions(-DARMNNREF_ENABLED)
endif()

# This is the root for the dynamic backend tests to search for dynamic
# backends. By default it will be the project build directory.
add_definitions(-DDYNAMIC_BACKEND_BUILD_DIR="${PROJECT_BINARY_DIR}")

# ArmNN dynamic backend
if(DYNAMIC_BACKEND_PATHS)
    add_definitions(-DARMNN_DYNAMIC_BACKEND_ENABLED)
endif()

if(SAMPLE_DYNAMIC_BACKEND)
    add_definitions(-DSAMPLE_DYNAMIC_BACKEND_ENABLED)
endif()

# Streamline annotate
if(PROFILING_BACKEND_STREAMLINE)
    include_directories("${GATOR_ROOT}/annotate")
    add_definitions(-DARMNN_STREAMLINE_ENABLED)
endif()

if(HEAP_PROFILING OR LEAK_CHECKING)
    # enable heap profiling for everything except for referencetests
    if(NOT ${PROJECT_NAME} STREQUAL "referencetests")
        find_path(HEAP_PROFILER_INCLUDE gperftools/heap-profiler.h
                PATHS ${GPERFTOOLS_ROOT}/include
                NO_DEFAULT_PATH NO_CMAKE_FIND_ROOT_PATH)
        include_directories(SYSTEM "${HEAP_PROFILER_INCLUDE}")
        find_library(GPERF_TOOLS_LIBRARY
                    NAMES tcmalloc_debug
                    HINTS ${GPERFTOOLS_ROOT}/lib)
        link_directories(${GPERFTOOLS_ROOT}/lib)

        link_libraries(${GPERF_TOOLS_LIBRARY})
        if (HEAP_PROFILING)
            add_definitions("-DARMNN_HEAP_PROFILING_ENABLED=1")
        endif()
        if (LEAK_CHECKING)
            add_definitions("-DARMNN_LEAK_CHECKING_ENABLED=1")
        endif()
    else()
        message(STATUS "Heap profiling and leak checking are disabled for referencetests")
    endif()
else()
    # Valgrind only works with gperftools version number <= 2.4
    CHECK_INCLUDE_FILE(valgrind/memcheck.h VALGRIND_FOUND)
endif()


if(NOT BUILD_TF_LITE_PARSER)
    message(STATUS "Tensorflow Lite parser support is disabled")
endif()

if(NOT BUILD_ARMNN_SERIALIZER)
    message(STATUS "Armnn Serializer support is disabled")
endif()

if(NOT BUILD_PYTHON_WHL)
    message(STATUS "PyArmNN wheel package is disabled")
endif()

if(NOT BUILD_PYTHON_SRC)
    message(STATUS "PyArmNN source package is disabled")
endif()

if(BUILD_PYTHON_WHL OR BUILD_PYTHON_SRC)
    find_package(PythonInterp 3 REQUIRED)
    if(NOT ${PYTHONINTERP_FOUND})
        message(FATAL_ERROR "Python 3.x required to build PyArmNN, but not found")
    endif()

    find_package(PythonLibs 3 REQUIRED)
    if(NOT ${PYTHONLIBS_FOUND})
        message(FATAL_ERROR "Python 3.x development package required to build PyArmNN, but not found")
    endif()

    find_package(SWIG 4 REQUIRED)
    if(NOT ${SWIG_FOUND})
        message(FATAL_ERROR "SWIG 4.x requried to build PyArmNN, but not found")
    endif()
endif()

# ArmNN source files required for all build options
include_directories(SYSTEM third-party)<|MERGE_RESOLUTION|>--- conflicted
+++ resolved
@@ -122,33 +122,9 @@
 
 set(CMAKE_MODULE_PATH ${CMAKE_CURRENT_SOURCE_DIR}/cmake/modules ${CMAKE_MODULE_PATH})
 
-set(CMAKE_FIND_ROOT_PATH "${CMAKE_FIND_ROOT_PATH};${ARMNN_ROOT};${BOOST_ROOT}")
-
 include(CMakeFindDependencyMacro)
 
 if (NOT BUILD_PIPE_ONLY)
-<<<<<<< HEAD
-=======
-  # Boost
-  message(STATUS "Finding Boost")
-  if(SHARED_BOOST)
-    add_definitions(-DBOOST_ALL_DYN_LINK)
-    set(Boost_USE_STATIC_LIBS OFF)
-  else()
-    set(Boost_USE_STATIC_LIBS ON)
-  endif()
-  if (BUILD_UNIT_TESTS)
-    add_definitions("-DBOOST_ALL_NO_LIB") # Turn off auto-linking as we specify the libs manually
-    find_package(Boost 1.59 REQUIRED COMPONENTS unit_test_framework program_options)
-    include_directories(SYSTEM "${Boost_INCLUDE_DIRS}")
-    link_directories(${Boost_LIBRARY_DIRS})
-    message(STATUS "Boost headers are located at: ${Boost_INCLUDE_DIRS}")
-    message(STATUS "Boost library are located at: ${Boost_LIBRARY_DIRS}")
-  endif()
-endif()
-
-if (NOT BUILD_PIPE_ONLY)
->>>>>>> c1940970
   # cxxopts (Alternative to boost::program_options)
   find_path(CXXOPTS_INCLUDE cxxopts/cxxopts.hpp PATHS third-party NO_CMAKE_FIND_ROOT_PATH)
   include_directories(SYSTEM "${CXXOPTS_INCLUDE}")
@@ -199,14 +175,16 @@
 # Flatbuffers support for TF Lite and Armnn Serializer
 if(BUILD_TF_LITE_PARSER OR BUILD_ARMNN_SERIALIZER)
     # verify we have a valid flatbuffers include path
-    set(FLATBUFFERS_INCLUDE_PATH "${FLATBUFFERS_ROOT}/include")
+    find_path(FLATBUFFERS_INCLUDE_PATH flatbuffers/flatbuffers.h
+              HINTS ${FLATBUFFERS_ROOT}/include /usr/local/include /usr/include)
+
     message(STATUS "Flatbuffers headers are located at: ${FLATBUFFERS_INCLUDE_PATH}")
 
     find_library(FLATBUFFERS_LIBRARY
                  NAMES libflatbuffers.a flatbuffers
                  HINTS ${FLATBUFFERS_ROOT}/lib /usr/local/lib /usr/lib)
 
-    message(STATUS "Flatbuffers library are located at: ${FLATBUFFERS_LIBRARY}")
+    message(STATUS "Flatbuffers library located at: ${FLATBUFFERS_LIBRARY}")
 endif()
 
 # Flatbuffers schema support for TF Lite
